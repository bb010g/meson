# Copyright 2012-2017 The Meson development team

# Licensed under the Apache License, Version 2.0 (the "License");
# you may not use this file except in compliance with the License.
# You may obtain a copy of the License at

#     http://www.apache.org/licenses/LICENSE-2.0

# Unless required by applicable law or agreed to in writing, software
# distributed under the License is distributed on an "AS IS" BASIS,
# WITHOUT WARRANTIES OR CONDITIONS OF ANY KIND, either express or implied.
# See the License for the specific language governing permissions and
# limitations under the License.
import typing as T
import os
import re
import pickle
import shlex
import subprocess
from collections import OrderedDict
from enum import Enum, unique
import itertools
from pathlib import PurePath, Path
from functools import lru_cache

from . import backends
from .. import modules
from .. import environment, mesonlib
from .. import build
from .. import mlog
from .. import dependencies
from .. import compilers
from ..arglist import CompilerArgs
from ..compilers import (
    Compiler, CCompiler,
    DmdDCompiler,
    FortranCompiler, PGICCompiler,
    VisualStudioCsCompiler,
    VisualStudioLikeCompiler,
)
from ..linkers import ArLinker, VisualStudioLinker
from ..mesonlib import (
    File, LibType, Language, MachineChoice, MesonException, OrderedSet, PerMachine,
    ProgressBar, quote_arg, unholder,
)
from ..mesonlib import get_compiler_for_source, has_path_sep
from .backends import CleanTrees
from ..build import InvalidArguments
from ..interpreter import Interpreter

FORTRAN_INCLUDE_PAT = r"^\s*#?include\s*['\"](\w+\.\w+)['\"]"
FORTRAN_MODULE_PAT = r"^\s*\bmodule\b\s+(\w+)\s*(?:!+.*)*$"
FORTRAN_SUBMOD_PAT = r"^\s*\bsubmodule\b\s*\((\w+:?\w+)\)\s*(\w+)"
FORTRAN_USE_PAT = r"^\s*use,?\s*(?:non_intrinsic)?\s*(?:::)?\s*(\w+)"

def cmd_quote(s):
    # see: https://docs.microsoft.com/en-us/windows/desktop/api/shellapi/nf-shellapi-commandlinetoargvw#remarks

    # backslash escape any existing double quotes
    # any existing backslashes preceding a quote are doubled
    s = re.sub(r'(\\*)"', lambda m: '\\' * (len(m.group(1)) * 2 + 1) + '"', s)
    # any terminal backslashes likewise need doubling
    s = re.sub(r'(\\*)$', lambda m: '\\' * (len(m.group(1)) * 2), s)
    # and double quote
    s = '"{}"'.format(s)

    return s

def gcc_rsp_quote(s):
    # see: the function buildargv() in libiberty
    #
    # this differs from sh-quoting in that a backslash *always* escapes the
    # following character, even inside single quotes.

    s = s.replace('\\', '\\\\')

    return shlex.quote(s)

# How ninja executes command lines differs between Unix and Windows
# (see https://ninja-build.org/manual.html#ref_rule_command)
if mesonlib.is_windows():
    quote_func = cmd_quote
    execute_wrapper = ['cmd', '/c']  # unused
    rmfile_prefix = ['del', '/f', '/s', '/q', '{}', '&&']
else:
    quote_func = quote_arg
    execute_wrapper = []
    rmfile_prefix = ['rm', '-f', '{}', '&&']

def get_rsp_threshold():
    '''Return a conservative estimate of the commandline size in bytes
    above which a response file should be used.  May be overridden for
    debugging by setting environment variable MESON_RSP_THRESHOLD.'''

    if mesonlib.is_windows():
        # Usually 32k, but some projects might use cmd.exe,
        # and that has a limit of 8k.
        limit = 8192
    else:
        # On Linux, ninja always passes the commandline as a single
        # big string to /bin/sh, and the kernel limits the size of a
        # single argument; see MAX_ARG_STRLEN
        limit = 131072
    # Be conservative
    limit = limit / 2
    return int(os.environ.get('MESON_RSP_THRESHOLD', limit))

# a conservative estimate of the command-line length limit
rsp_threshold = get_rsp_threshold()

# ninja variables whose value should remain unquoted. The value of these ninja
# variables (or variables we use them in) is interpreted directly by ninja
# (e.g. the value of the depfile variable is a pathname that ninja will read
# from, etc.), so it must not be shell quoted.
raw_names = {'DEPFILE_UNQUOTED', 'DESC', 'pool', 'description', 'targetdep'}

def ninja_quote(text, is_build_line=False):
    if is_build_line:
        qcs = ('$', ' ', ':')
    else:
        qcs = ('$', ' ')
    for char in qcs:
        text = text.replace(char, '$' + char)
    if '\n' in text:
        errmsg = '''Ninja does not support newlines in rules. The content was:

{}

Please report this error with a test case to the Meson bug tracker.'''.format(text)
        raise MesonException(errmsg)
    return text

@unique
class Quoting(Enum):
    both = 0
    notShell = 1
    notNinja = 2
    none = 3

class NinjaCommandArg:
    def __init__(self, s, quoting = Quoting.both):
        self.s = s
        self.quoting = quoting

    def __str__(self):
        return self.s

    @staticmethod
    def list(l, q):
        return [NinjaCommandArg(i, q) for i in l]

class NinjaComment:
    def __init__(self, comment):
        self.comment = comment

    def write(self, outfile):
        for l in self.comment.split('\n'):
            outfile.write('# ')
            outfile.write(l)
            outfile.write('\n')
        outfile.write('\n')

class NinjaRule:
    def __init__(self, rule, command, args, description,
                 rspable = False, deps = None, depfile = None, extra = None,
                 rspfile_quote_style = 'gcc'):

        def strToCommandArg(c):
            if isinstance(c, NinjaCommandArg):
                return c

            # deal with common cases here, so we don't have to explicitly
            # annotate the required quoting everywhere
            if c == '&&':
                # shell constructs shouldn't be shell quoted
                return NinjaCommandArg(c, Quoting.notShell)
            if c.startswith('$'):
                var = re.search(r'\$\{?(\w*)\}?', c).group(1)
                if var not in raw_names:
                    # ninja variables shouldn't be ninja quoted, and their value
                    # is already shell quoted
                    return NinjaCommandArg(c, Quoting.none)
                else:
                    # shell quote the use of ninja variables whose value must
                    # not be shell quoted (as it also used by ninja)
                    return NinjaCommandArg(c, Quoting.notNinja)

            return NinjaCommandArg(c)

        self.name = rule
        self.command = list(map(strToCommandArg, command))  # includes args which never go into a rspfile
        self.args = list(map(strToCommandArg, args))  # args which will go into a rspfile, if used
        self.description = description
        self.deps = deps  # depstyle 'gcc' or 'msvc'
        self.depfile = depfile
        self.extra = extra
        self.rspable = rspable  # if a rspfile can be used
        self.refcount = 0
        self.rsprefcount = 0
        self.rspfile_quote_style = rspfile_quote_style  # rspfile quoting style is 'gcc' or 'cl'

        if self.depfile == '$DEPFILE':
            self.depfile += '_UNQUOTED'

    @staticmethod
    def _quoter(x, qf = quote_func):
        if isinstance(x, NinjaCommandArg):
            if x.quoting == Quoting.none:
                return x.s
            elif x.quoting == Quoting.notNinja:
                return qf(x.s)
            elif x.quoting == Quoting.notShell:
                return ninja_quote(x.s)
            # fallthrough
        return ninja_quote(qf(str(x)))

    def write(self, outfile):
        if self.rspfile_quote_style == 'cl':
            rspfile_quote_func = cmd_quote
        else:
            rspfile_quote_func = gcc_rsp_quote

        def rule_iter():
            if self.refcount:
                yield ''
            if self.rsprefcount:
                yield '_RSP'

        for rsp in rule_iter():
            outfile.write('rule {}{}\n'.format(self.name, rsp))
            if rsp == '_RSP':
                outfile.write(' command = {} @$out.rsp\n'.format(' '.join([self._quoter(x) for x in self.command])))
                outfile.write(' rspfile = $out.rsp\n')
                outfile.write(' rspfile_content = {}\n'.format(' '.join([self._quoter(x, rspfile_quote_func) for x in self.args])))
            else:
                outfile.write(' command = {}\n'.format(' '.join([self._quoter(x) for x in (self.command + self.args)])))
            if self.deps:
                outfile.write(' deps = {}\n'.format(self.deps))
            if self.depfile:
                outfile.write(' depfile = {}\n'.format(self.depfile))
            outfile.write(' description = {}\n'.format(self.description))
            if self.extra:
                for l in self.extra.split('\n'):
                    outfile.write(' ')
                    outfile.write(l)
                    outfile.write('\n')
            outfile.write('\n')

    def length_estimate(self, infiles, outfiles, elems):
        # determine variables
        # this order of actions only approximates ninja's scoping rules, as
        # documented at: https://ninja-build.org/manual.html#ref_scope
        ninja_vars = {}
        for e in elems:
            (name, value) = e
            ninja_vars[name] = value
        ninja_vars['deps'] = self.deps
        ninja_vars['depfile'] = self.depfile
        ninja_vars['in'] = infiles
        ninja_vars['out'] = outfiles

        # expand variables in command
        command = ' '.join([self._quoter(x) for x in self.command + self.args])
        expanded_command = ''
        for m in re.finditer(r'(\${\w*})|(\$\w*)|([^$]*)', command):
            chunk = m.group()
            if chunk.startswith('$'):
                chunk = chunk[1:]
                chunk = re.sub(r'{(.*)}', r'\1', chunk)
                chunk = ninja_vars.get(chunk, [])  # undefined ninja variables are empty
                chunk = ' '.join(chunk)
            expanded_command += chunk

        # determine command length
        return len(expanded_command)

class NinjaBuildElement:
    def __init__(self, all_outputs, outfilenames, rulename, infilenames, implicit_outs=None):
        self.implicit_outfilenames = implicit_outs or []
        if isinstance(outfilenames, str):
            self.outfilenames = [outfilenames]
        else:
            self.outfilenames = outfilenames
        assert(isinstance(rulename, str))
        self.rulename = rulename
        if isinstance(infilenames, str):
            self.infilenames = [infilenames]
        else:
            self.infilenames = infilenames
        self.deps = OrderedSet()
        self.orderdeps = OrderedSet()
        self.elems = []
        self.all_outputs = all_outputs

    def add_dep(self, dep):
        if isinstance(dep, list):
            self.deps.update(dep)
        else:
            self.deps.add(dep)

    def add_orderdep(self, dep):
        if isinstance(dep, list):
            self.orderdeps.update(dep)
        else:
            self.orderdeps.add(dep)

    def add_item(self, name, elems):
        # Always convert from GCC-style argument naming to the naming used by the
        # current compiler. Also filter system include paths, deduplicate, etc.
        if isinstance(elems, CompilerArgs):
            elems = elems.to_native()
        if isinstance(elems, str):
            elems = [elems]
        self.elems.append((name, elems))

        if name == 'DEPFILE':
            self.elems.append((name + '_UNQUOTED', elems))

    def _should_use_rspfile(self):
        # 'phony' is a rule built-in to ninja
        if self.rulename == 'phony':
            return False

        if not self.rule.rspable:
            return False

        infilenames = ' '.join([ninja_quote(i, True) for i in self.infilenames])
        outfilenames = ' '.join([ninja_quote(i, True) for i in self.outfilenames])

        return self.rule.length_estimate(infilenames,
                                         outfilenames,
                                         self.elems) >= rsp_threshold

    def count_rule_references(self):
        if self.rulename != 'phony':
            if self._should_use_rspfile():
                self.rule.rsprefcount += 1
            else:
                self.rule.refcount += 1

    def write(self, outfile):
        self.check_outputs()
        ins = ' '.join([ninja_quote(i, True) for i in self.infilenames])
        outs = ' '.join([ninja_quote(i, True) for i in self.outfilenames])
        implicit_outs = ' '.join([ninja_quote(i, True) for i in self.implicit_outfilenames])
        if implicit_outs:
            implicit_outs = ' | ' + implicit_outs
        use_rspfile = self._should_use_rspfile()
        if use_rspfile:
            rulename = self.rulename + '_RSP'
            mlog.debug("Command line for building %s is long, using a response file" % self.outfilenames)
        else:
            rulename = self.rulename
        line = 'build {}{}: {} {}'.format(outs, implicit_outs, rulename, ins)
        if len(self.deps) > 0:
            line += ' | ' + ' '.join([ninja_quote(x, True) for x in self.deps])
        if len(self.orderdeps) > 0:
            line += ' || ' + ' '.join([ninja_quote(x, True) for x in self.orderdeps])
        line += '\n'
        # This is the only way I could find to make this work on all
        # platforms including Windows command shell. Slash is a dir separator
        # on Windows, too, so all characters are unambiguous and, more importantly,
        # do not require quoting, unless explicitly specified, which is necessary for
        # the csc compiler.
        line = line.replace('\\', '/')
        outfile.write(line)

        if use_rspfile:
            if self.rule.rspfile_quote_style == 'cl':
                qf = cmd_quote
            else:
                qf = gcc_rsp_quote
        else:
            qf = quote_func

        for e in self.elems:
            (name, elems) = e
            should_quote = name not in raw_names
            line = ' {} = '.format(name)
            newelems = []
            for i in elems:
                if not should_quote or i == '&&': # Hackety hack hack
                    quoter = ninja_quote
                else:
                    quoter = lambda x: ninja_quote(qf(x))
                newelems.append(quoter(i))
            line += ' '.join(newelems)
            line += '\n'
            outfile.write(line)
        outfile.write('\n')

    def check_outputs(self):
        for n in self.outfilenames:
            if n in self.all_outputs:
                raise MesonException('Multiple producers for Ninja target "{}". Please rename your targets.'.format(n))
            self.all_outputs[n] = True

class NinjaBackend(backends.Backend):

    def __init__(self, build: T.Optional[build.Build], interpreter: T.Optional[Interpreter]):
        super().__init__(build, interpreter)
        self.name = 'ninja'
        self.ninja_filename = 'build.ninja'
        self.fortran_deps = {}
        self.all_outputs = {}
        self.introspection_data = {}
        self.created_llvm_ir_rule = PerMachine(False, False)

    def create_target_alias(self, to_target):
        # We need to use aliases for targets that might be used as directory
        # names to workaround a Ninja bug that breaks `ninja -t clean`.
        # This is used for 'reserved' targets such as 'test', 'install',
        # 'benchmark', etc, and also for RunTargets.
        # https://github.com/mesonbuild/meson/issues/1644
        if not to_target.startswith('meson-'):
            m = 'Invalid usage of create_target_alias with {!r}'
            raise AssertionError(m.format(to_target))
        from_target = to_target[len('meson-'):]
        elem = NinjaBuildElement(self.all_outputs, from_target, 'phony', to_target)
        self.add_build(elem)

    def detect_vs_dep_prefix(self, tempfilename):
        '''VS writes its dependency in a locale dependent format.
        Detect the search prefix to use.'''
        # TODO don't hard-code host
        for compiler in self.environment.coredata.compilers.host.values():
            # Have to detect the dependency format

            # IFort on windows is MSVC like, but doesn't have /showincludes
            if isinstance(compiler, FortranCompiler):
                continue
            if isinstance(compiler, PGICCompiler) and mesonlib.is_windows():
                # for the purpose of this function, PGI doesn't act enough like MSVC
                return open(tempfilename, 'a', encoding='utf-8')
            if isinstance(compiler, VisualStudioLikeCompiler):
                break
        else:
            # None of our compilers are MSVC, we're done.
            return open(tempfilename, 'a', encoding='utf-8')
        filename = os.path.join(self.environment.get_scratch_dir(),
                                'incdetect.c')
        with open(filename, 'w') as f:
            f.write('''#include<stdio.h>
int dummy;
''')

        # The output of cl dependency information is language
        # and locale dependent. Any attempt at converting it to
        # Python strings leads to failure. We _must_ do this detection
        # in raw byte mode and write the result in raw bytes.
        pc = subprocess.Popen(compiler.get_exelist() +
                              ['/showIncludes', '/c', 'incdetect.c'],
                              cwd=self.environment.get_scratch_dir(),
                              stdout=subprocess.PIPE, stderr=subprocess.PIPE)
        (stdout, stderr) = pc.communicate()

        # We want to match 'Note: including file: ' in the line
        # 'Note: including file: d:\MyDir\include\stdio.h', however
        # different locales have different messages with a different
        # number of colons. Match up to the the drive name 'd:\'.
        # When used in cross compilation, the path separator is a
        # forward slash rather than a backslash so handle both.
        matchre = re.compile(rb"^(.*\s)([a-zA-Z]:\\|\/).*stdio.h$")

        def detect_prefix(out):
            for line in re.split(rb'\r?\n', out):
                match = matchre.match(line)
                if match:
                    with open(tempfilename, 'ab') as binfile:
                        binfile.write(b'msvc_deps_prefix = ' + match.group(1) + b'\n')
                    return open(tempfilename, 'a', encoding='utf-8')
            return None

        # Some cl wrappers (e.g. Squish Coco) output dependency info
        # to stderr rather than stdout
        result = detect_prefix(stdout) or detect_prefix(stderr)
        if result:
            return result

        raise MesonException('Could not determine vs dep dependency prefix string.')

    def generate(self):
        ninja = environment.detect_ninja_command_and_version(log=True)
        if ninja is None:
            raise MesonException('Could not detect Ninja v1.7 or newer')
        (self.ninja_command, self.ninja_version) = ninja
        outfilename = os.path.join(self.environment.get_build_dir(), self.ninja_filename)
        tempfilename = outfilename + '~'
        with open(tempfilename, 'w', encoding='utf-8') as outfile:
            outfile.write('# This is the build file for project "{}"\n'.format(self.build.get_project()))
            outfile.write('# It is autogenerated by the Meson build system.\n')
            outfile.write('# Do not edit by hand.\n\n')
            outfile.write('ninja_required_version = 1.7.1\n\n')

            num_pools = self.environment.coredata.backend_options['backend_max_links'].value
            if num_pools > 0:
                outfile.write('''pool link_pool
  depth = {}

'''.format(num_pools))

        with self.detect_vs_dep_prefix(tempfilename) as outfile:
            self.generate_rules()

            self.build_elements = []
            self.generate_phony()
            self.add_build_comment(NinjaComment('Build rules for targets'))
            for t in ProgressBar(self.build.get_targets().values(), desc='Generating targets'):
                self.generate_target(t)
            self.add_build_comment(NinjaComment('Test rules'))
            self.generate_tests()
            self.add_build_comment(NinjaComment('Install rules'))
            self.generate_install()
            self.generate_dist()
            if 'b_coverage' in self.environment.coredata.base_options and \
                    self.environment.coredata.base_options['b_coverage'].value:
                self.add_build_comment(NinjaComment('Coverage rules'))
                self.generate_coverage_rules()
            self.add_build_comment(NinjaComment('Suffix'))
            self.generate_utils()
            self.generate_ending()

            self.write_rules(outfile)
            self.write_builds(outfile)

            default = 'default all\n\n'
            outfile.write(default)
        # Only overwrite the old build file after the new one has been
        # fully created.
        os.replace(tempfilename, outfilename)
        mlog.cmd_ci_include(outfilename)  # For CI debugging
        self.generate_compdb()

    # http://clang.llvm.org/docs/JSONCompilationDatabase.html
    def generate_compdb(self):
        rules = []
        # TODO: Rather than an explicit list here, rules could be marked in the
        # rule store as being wanted in compdb
        for for_machine in MachineChoice:
            for lang in self.environment.coredata.compilers[for_machine]:
                rules += [ "%s%s" % (rule, ext) for rule in [self.get_compiler_rule_name(lang, for_machine)]
                                                for ext in ['', '_RSP']]
                rules += [ "%s%s" % (rule, ext) for rule in [self.get_pch_rule_name(lang, for_machine)]
                                                for ext in ['', '_RSP']]
        compdb_options = ['-x'] if mesonlib.version_compare(self.ninja_version, '>=1.9') else []
        ninja_compdb = [self.ninja_command, '-t', 'compdb'] + compdb_options + rules
        builddir = self.environment.get_build_dir()
        try:
            jsondb = subprocess.check_output(ninja_compdb, cwd=builddir)
            with open(os.path.join(builddir, 'compile_commands.json'), 'wb') as f:
                f.write(jsondb)
        except Exception:
            mlog.warning('Could not create compilation database.')

    # Get all generated headers. Any source file might need them so
    # we need to add an order dependency to them.
    def get_generated_headers(self, target):
        if hasattr(target, 'cached_generated_headers'):
            return target.cached_generated_headers
        header_deps = []
        # XXX: Why don't we add deps to CustomTarget headers here?
        for genlist in target.get_generated_sources():
            if isinstance(genlist, (build.CustomTarget, build.CustomTargetIndex)):
                continue
            for src in genlist.get_outputs():
                if self.environment.is_header(src):
                    header_deps.append(self.get_target_generated_dir(target, genlist, src))
        if Language.VALA in target.compilers and not isinstance(target, build.Executable):
            vala_header = File.from_built_file(self.get_target_dir(target), target.vala_header)
            header_deps.append(vala_header)
        # Recurse and find generated headers
        for dep in itertools.chain(target.link_targets, target.link_whole_targets):
            if isinstance(dep, (build.StaticLibrary, build.SharedLibrary)):
                header_deps += self.get_generated_headers(dep)
        target.cached_generated_headers = header_deps
        return header_deps

    def get_target_generated_sources(self, target):
        """
        Returns a dictionary with the keys being the path to the file
        (relative to the build directory) of that type and the value
        being the GeneratorList or CustomTarget that generated it.
        """
        srcs = OrderedDict()
        for gensrc in target.get_generated_sources():
            for s in gensrc.get_outputs():
                f = self.get_target_generated_dir(target, gensrc, s)
                srcs[f] = s
        return srcs

    def get_target_sources(self, target):
        srcs = OrderedDict()
        for s in target.get_sources():
            # BuildTarget sources are always mesonlib.File files which are
            # either in the source root, or generated with configure_file and
            # in the build root
            if not isinstance(s, File):
                raise InvalidArguments('All sources in target {!r} must be of type mesonlib.File'.format(s))
            f = s.rel_to_builddir(self.build_to_src)
            srcs[f] = s
        return srcs

    # Languages that can mix with C or C++ but don't support unity builds yet
    # because the syntax we use for unity builds is specific to C/++/ObjC/++.
    # Assembly files cannot be unitified and neither can LLVM IR files
    langs_cant_unity = (Language.D, Language.FORTRAN)

    def get_target_source_can_unity(self, target, source):
        if isinstance(source, File):
            source = source.fname
        if self.environment.is_llvm_ir(source) or \
           self.environment.is_assembly(source):
            return False
        suffix = os.path.splitext(source)[1][1:]
        for lang in self.langs_cant_unity:
            if lang not in target.compilers:
                continue
            if suffix in target.compilers[lang].file_suffixes:
                return False
        return True

    def create_target_source_introspection(self, target: build.Target, comp: compilers.Compiler, parameters, sources, generated_sources):
        '''
        Adds the source file introspection information for a language of a target

        Internal introspection storage formart:
        self.introspection_data = {
            '<target ID>': {
                <id tuple>: {
                    'language: 'lang',
                    'compiler': ['comp', 'exe', 'list'],
                    'parameters': ['UNIQUE', 'parameter', 'list'],
                    'sources': [],
                    'generated_sources': [],
                }
            }
        }
        '''
        tid = target.get_id()
        lang = comp.get_language()
        tgt = self.introspection_data[tid]
        # Find an existing entry or create a new one
        id_hash = (lang, tuple(parameters))
        src_block = tgt.get(id_hash, None)
        if src_block is None:
            # Convert parameters
            if isinstance(parameters, CompilerArgs):
                parameters = parameters.to_native(copy=True)
            parameters = comp.compute_parameters_with_absolute_paths(parameters, self.build_dir)
            # The new entry
            src_block = {
                'language': lang.get_lower_case_name(),
                'compiler': comp.get_exelist(),
                'parameters': parameters,
                'sources': [],
                'generated_sources': [],
            }
            tgt[id_hash] = src_block
        # Make source files absolute
        sources = [x.absolute_path(self.source_dir, self.build_dir) if isinstance(x, File) else os.path.normpath(os.path.join(self.build_dir, x))
                   for x in sources]
        generated_sources = [x.absolute_path(self.source_dir, self.build_dir) if isinstance(x, File) else os.path.normpath(os.path.join(self.build_dir, x))
                             for x in generated_sources]
        # Add the source files
        src_block['sources'] += sources
        src_block['generated_sources'] += generated_sources

    def is_rust_target(self, target):
        if len(target.sources) > 0:
            first_file = target.sources[0]
            if first_file.fname.endswith('.rs'):
                return True
        return False

    def generate_target(self, target):
        if isinstance(target, build.CustomTarget):
            self.generate_custom_target(target)
        if isinstance(target, build.RunTarget):
            self.generate_run_target(target)
        name = target.get_id()
        if name in self.processed_targets:
            return
        self.processed_targets[name] = True
        # Initialize an empty introspection source list
        self.introspection_data[name] = {}
        # Generate rules for all dependency targets
        self.process_target_dependencies(target)
        # If target uses a language that cannot link to C objects,
        # just generate for that language and return.
        if isinstance(target, build.Jar):
            self.generate_jar_target(target)
            return
        if self.is_rust_target(target):
            self.generate_rust_target(target)
            return
        if Language.CS in target.compilers:
            self.generate_cs_target(target)
            return
        if Language.SWIFT in target.compilers:
            self.generate_swift_target(target)
            return

        # Now we handle the following languages:
        # ObjC++, ObjC, C++, C, D, Fortran, Vala

        # target_sources:
        #   Pre-existing target C/C++ sources to be built; dict of full path to
        #   source relative to build root and the original File object.
        # generated_sources:
        #   GeneratedList and CustomTarget sources to be built; dict of the full
        #   path to source relative to build root and the generating target/list
        # vala_generated_sources:
        #   Array of sources generated by valac that have to be compiled
        if Language.VALA in target.compilers:
            # Sources consumed by valac are filtered out. These only contain
            # C/C++ sources, objects, generated libs, and unknown sources now.
            target_sources, generated_sources, \
                vala_generated_sources = self.generate_vala_compile(target)
        else:
            target_sources = self.get_target_sources(target)
            generated_sources = self.get_target_generated_sources(target)
            vala_generated_sources = []
        self.scan_fortran_module_outputs(target)
        # Generate rules for GeneratedLists
        self.generate_generator_list_rules(target)

        # Generate rules for building the remaining source files in this target
        outname = self.get_target_filename(target)
        obj_list = []
        is_unity = self.is_unity(target)
        header_deps = []
        unity_src = []
        unity_deps = [] # Generated sources that must be built before compiling a Unity target.
        header_deps += self.get_generated_headers(target)

        if is_unity:
            # Warn about incompatible sources if a unity build is enabled
            langs = set(target.compilers.keys())
            langs_cant = langs.intersection(self.langs_cant_unity)
            if langs_cant:
                langs_are = langs = ', '.join(langs_cant).upper()
                langs_are += ' are' if len(langs_cant) > 1 else ' is'
                msg = '{} not supported in Unity builds yet, so {} ' \
                      'sources in the {!r} target will be compiled normally' \
                      ''.format(langs_are, langs, target.name)
                mlog.log(mlog.red('FIXME'), msg)

        # Get a list of all generated headers that will be needed while building
        # this target's sources (generated sources and pre-existing sources).
        # This will be set as dependencies of all the target's sources. At the
        # same time, also deal with generated sources that need to be compiled.
        generated_source_files = []
        for rel_src in generated_sources.keys():
            dirpart, fnamepart = os.path.split(rel_src)
            raw_src = File(True, dirpart, fnamepart)
            if self.environment.is_source(rel_src) and not self.environment.is_header(rel_src):
                if is_unity and self.get_target_source_can_unity(target, rel_src):
                    unity_deps.append(raw_src)
                    abs_src = os.path.join(self.environment.get_build_dir(), rel_src)
                    unity_src.append(abs_src)
                else:
                    generated_source_files.append(raw_src)
            elif self.environment.is_object(rel_src):
                obj_list.append(rel_src)
            elif self.environment.is_library(rel_src) or modules.is_module_library(rel_src):
                pass
            else:
                # Assume anything not specifically a source file is a header. This is because
                # people generate files with weird suffixes (.inc, .fh) that they then include
                # in their source files.
                header_deps.append(raw_src)
        # These are the generated source files that need to be built for use by
        # this target. We create the Ninja build file elements for this here
        # because we need `header_deps` to be fully generated in the above loop.
        for src in generated_source_files:
            if self.environment.is_llvm_ir(src):
                o = self.generate_llvm_ir_compile(target, src)
            else:
                o = self.generate_single_compile(target, src, True,
                                                 order_deps=header_deps)
            obj_list.append(o)

        use_pch = self.environment.coredata.base_options.get('b_pch', False)
        if use_pch and target.has_pch():
            pch_objects = self.generate_pch(target, header_deps=header_deps)
        else:
            pch_objects = []

        # Generate compilation targets for C sources generated from Vala
        # sources. This can be extended to other $LANG->C compilers later if
        # necessary. This needs to be separate for at least Vala
        vala_generated_source_files = []
        for src in vala_generated_sources:
            dirpart, fnamepart = os.path.split(src)
            raw_src = File(True, dirpart, fnamepart)
            if is_unity:
                unity_src.append(os.path.join(self.environment.get_build_dir(), src))
                header_deps.append(raw_src)
            else:
                # Generated targets are ordered deps because the must exist
                # before the sources compiling them are used. After the first
                # compile we get precise dependency info from dep files.
                # This should work in all cases. If it does not, then just
                # move them from orderdeps to proper deps.
                if self.environment.is_header(src):
                    header_deps.append(raw_src)
                else:
                    # We gather all these and generate compile rules below
                    # after `header_deps` (above) is fully generated
                    vala_generated_source_files.append(raw_src)
        for src in vala_generated_source_files:
            # Passing Language.VALA here signifies that we want the compile
            # arguments to be specialized for C code generated by
            # valac. For instance, no warnings should be emitted.
            obj_list.append(self.generate_single_compile(target, src, Language.VALA, [], header_deps))

        # Generate compile targets for all the pre-existing sources for this target
        for src in target_sources.values():
            if not self.environment.is_header(src):
                if self.environment.is_llvm_ir(src):
                    obj_list.append(self.generate_llvm_ir_compile(target, src))
                elif is_unity and self.get_target_source_can_unity(target, src):
                    abs_src = os.path.join(self.environment.get_build_dir(),
                                           src.rel_to_builddir(self.build_to_src))
                    unity_src.append(abs_src)
                else:
                    obj_list.append(self.generate_single_compile(target, src, False, [], header_deps))
        obj_list += self.flatten_object_list(target)
        if is_unity:
            for src in self.generate_unity_files(target, unity_src):
                obj_list.append(self.generate_single_compile(target, src, True, unity_deps + header_deps))
        linker, stdlib_args = self.determine_linker_and_stdlib_args(target)
        elem = self.generate_link(target, outname, obj_list, linker, pch_objects, stdlib_args=stdlib_args)
        self.generate_shlib_aliases(target, self.get_target_dir(target))
        self.add_build(elem)

    def process_target_dependencies(self, target):
        for t in target.get_dependencies():
            if t.get_id() not in self.processed_targets:
                self.generate_target(t)

    def custom_target_generator_inputs(self, target):
        for s in unholder(target.sources):
            if isinstance(s, build.GeneratedList):
                self.generate_genlist_for_target(s, target)

    def unwrap_dep_list(self, target):
        deps = []
        for i in target.get_dependencies():
            # FIXME, should not grab element at zero but rather expand all.
            if isinstance(i, list):
                i = i[0]
            # Add a dependency on all the outputs of this target
            for output in i.get_outputs():
                deps.append(os.path.join(self.get_target_dir(i), output))
        return deps

    def generate_custom_target(self, target):
        self.custom_target_generator_inputs(target)
        (srcs, ofilenames, cmd) = self.eval_custom_target_command(target)
        deps = self.unwrap_dep_list(target)
        deps += self.get_custom_target_depend_files(target)
        desc = 'Generating {0} with a {1} command'
        if target.build_always_stale:
            deps.append('PHONY')
        if target.depfile is None:
            rulename = 'CUSTOM_COMMAND'
        else:
            rulename = 'CUSTOM_COMMAND_DEP'
        elem = NinjaBuildElement(self.all_outputs, ofilenames, rulename, srcs)
        elem.add_dep(deps)
        for d in target.extra_depends:
            # Add a dependency on all the outputs of this target
            for output in d.get_outputs():
                elem.add_dep(os.path.join(self.get_target_dir(d), output))

        meson_exe_cmd = self.as_meson_exe_cmdline(target.name, target.command[0], cmd[1:],
                                                  for_machine=target.for_machine,
                                                  extra_bdeps=target.get_transitive_build_target_deps(),
                                                  capture=ofilenames[0] if target.capture else None)
        if meson_exe_cmd:
            cmd = meson_exe_cmd
            cmd_type = 'meson_exe.py custom'
        else:
            cmd_type = 'custom'
        if target.depfile is not None:
            depfile = target.get_dep_outname(elem.infilenames)
            rel_dfile = os.path.join(self.get_target_dir(target), depfile)
            abs_pdir = os.path.join(self.environment.get_build_dir(), self.get_target_dir(target))
            os.makedirs(abs_pdir, exist_ok=True)
            elem.add_item('DEPFILE', rel_dfile)
        if target.console:
            elem.add_item('pool', 'console')
        cmd = self.replace_paths(target, cmd)
        elem.add_item('COMMAND', cmd)
        elem.add_item('description', desc.format(target.name, cmd_type))
        self.add_build(elem)
        self.processed_targets[target.get_id()] = True

    def build_run_target_name(self, target):
        if target.subproject != '':
            subproject_prefix = '{}@@'.format(target.subproject)
        else:
            subproject_prefix = ''
        return '{}{}'.format(subproject_prefix, target.name)

    def generate_run_target(self, target):
        cmd = self.environment.get_build_command() + ['--internal', 'commandrunner']
        deps = self.unwrap_dep_list(target)
        arg_strings = []
        for i in target.args:
            if isinstance(i, str):
                arg_strings.append(i)
            elif isinstance(i, (build.BuildTarget, build.CustomTarget)):
                relfname = self.get_target_filename(i)
                arg_strings.append(os.path.join(self.environment.get_build_dir(), relfname))
                deps.append(relfname)
            elif isinstance(i, mesonlib.File):
                relfname = i.rel_to_builddir(self.build_to_src)
                arg_strings.append(os.path.join(self.environment.get_build_dir(), relfname))
            else:
                raise AssertionError('Unreachable code in generate_run_target: ' + str(i))
        cmd += [self.environment.get_source_dir(),
                self.environment.get_build_dir(),
                target.subdir] + self.environment.get_build_command()
        texe = target.command
        try:
            texe = texe.held_object
        except AttributeError:
            pass
        if isinstance(texe, build.Executable):
            abs_exe = os.path.join(self.environment.get_build_dir(), self.get_target_filename(texe))
            deps.append(self.get_target_filename(texe))
            if self.environment.is_cross_build():
                exe_wrap = self.environment.get_exe_wrapper()
                if exe_wrap:
                    if not exe_wrap.found():
                        msg = 'The exe_wrapper {!r} defined in the cross file is ' \
                              'needed by run target {!r}, but was not found. ' \
                              'Please check the command and/or add it to PATH.'
                        raise MesonException(msg.format(exe_wrap.name, target.name))
                    cmd += exe_wrap.get_command()
            cmd.append(abs_exe)
        elif isinstance(texe, dependencies.ExternalProgram):
            cmd += texe.get_command()
        elif isinstance(texe, build.CustomTarget):
            deps.append(self.get_target_filename(texe))
            cmd += [os.path.join(self.environment.get_build_dir(), self.get_target_filename(texe))]
        elif isinstance(texe, mesonlib.File):
            cmd.append(texe.absolute_path(self.environment.get_source_dir(), self.environment.get_build_dir()))
        else:
            cmd.append(target.command)
        cmd += arg_strings

        if texe:
            target_name = 'meson-{}'.format(self.build_run_target_name(target))
            elem = NinjaBuildElement(self.all_outputs, target_name, 'CUSTOM_COMMAND', [])
            elem.add_item('COMMAND', cmd)
            elem.add_item('description', 'Running external command {}'.format(target.name))
            elem.add_item('pool', 'console')
            # Alias that runs the target defined above with the name the user specified
            self.create_target_alias(target_name)
        else:
            target_name = self.build_run_target_name(target)
            elem = NinjaBuildElement(self.all_outputs, target_name, 'phony', [])

        elem.add_dep(deps)
        self.add_build(elem)
        self.processed_targets[target.get_id()] = True

    def generate_coverage_command(self, elem, outputs):
        targets = self.build.get_targets().values()
        use_llvm_cov = False
        for target in targets:
            if not hasattr(target, 'compilers'):
                continue
            for compiler in target.compilers.values():
                if compiler.get_id() == 'clang' and not compiler.info.is_darwin():
                    use_llvm_cov = True
                    break
        elem.add_item('COMMAND', self.environment.get_build_command() +
                      ['--internal', 'coverage'] +
                      outputs +
                      [self.environment.get_source_dir(),
                       os.path.join(self.environment.get_source_dir(),
                                    self.build.get_subproject_dir()),
                       self.environment.get_build_dir(),
                       self.environment.get_log_dir()] +
                      ['--use_llvm_cov'] if use_llvm_cov else [])

    def generate_coverage_rules(self):
        e = NinjaBuildElement(self.all_outputs, 'meson-coverage', 'CUSTOM_COMMAND', 'PHONY')
        self.generate_coverage_command(e, [])
        e.add_item('description', 'Generates coverage reports')
        self.add_build(e)
        # Alias that runs the target defined above
        self.create_target_alias('meson-coverage')
        self.generate_coverage_legacy_rules()

    def generate_coverage_legacy_rules(self):
        e = NinjaBuildElement(self.all_outputs, 'meson-coverage-xml', 'CUSTOM_COMMAND', 'PHONY')
        self.generate_coverage_command(e, ['--xml'])
        e.add_item('description', 'Generates XML coverage report')
        self.add_build(e)
        # Alias that runs the target defined above
        self.create_target_alias('meson-coverage-xml')

        e = NinjaBuildElement(self.all_outputs, 'meson-coverage-text', 'CUSTOM_COMMAND', 'PHONY')
        self.generate_coverage_command(e, ['--text'])
        e.add_item('description', 'Generates text coverage report')
        self.add_build(e)
        # Alias that runs the target defined above
        self.create_target_alias('meson-coverage-text')

        e = NinjaBuildElement(self.all_outputs, 'meson-coverage-html', 'CUSTOM_COMMAND', 'PHONY')
        self.generate_coverage_command(e, ['--html'])
        e.add_item('description', 'Generates HTML coverage report')
        self.add_build(e)
        # Alias that runs the target defined above
        self.create_target_alias('meson-coverage-html')

    def generate_install(self):
        self.create_install_data_files()
        elem = NinjaBuildElement(self.all_outputs, 'meson-install', 'CUSTOM_COMMAND', 'PHONY')
        elem.add_dep('all')
        elem.add_item('DESC', 'Installing files.')
        elem.add_item('COMMAND', self.environment.get_build_command() + ['install', '--no-rebuild'])
        elem.add_item('pool', 'console')
        self.add_build(elem)
        # Alias that runs the target defined above
        self.create_target_alias('meson-install')

    def generate_tests(self):
        self.serialize_tests()
        cmd = self.environment.get_build_command(True) + ['test', '--no-rebuild']
        if not self.environment.coredata.get_builtin_option('stdsplit'):
            cmd += ['--no-stdsplit']
        if self.environment.coredata.get_builtin_option('errorlogs'):
            cmd += ['--print-errorlogs']
        elem = NinjaBuildElement(self.all_outputs, 'meson-test', 'CUSTOM_COMMAND', ['all', 'PHONY'])
        elem.add_item('COMMAND', cmd)
        elem.add_item('DESC', 'Running all tests.')
        elem.add_item('pool', 'console')
        self.add_build(elem)
        # Alias that runs the above-defined meson-test target
        self.create_target_alias('meson-test')

        # And then benchmarks.
        cmd = self.environment.get_build_command(True) + [
            'test', '--benchmark', '--logbase',
            'benchmarklog', '--num-processes=1', '--no-rebuild']
        elem = NinjaBuildElement(self.all_outputs, 'meson-benchmark', 'CUSTOM_COMMAND', ['all', 'PHONY'])
        elem.add_item('COMMAND', cmd)
        elem.add_item('DESC', 'Running benchmark suite.')
        elem.add_item('pool', 'console')
        self.add_build(elem)
        # Alias that runs the above-defined meson-benchmark target
        self.create_target_alias('meson-benchmark')

    def generate_rules(self):
        self.rules = []
        self.ruledict = {}

        self.add_rule_comment(NinjaComment('Rules for compiling.'))
        self.generate_compile_rules()
        self.add_rule_comment(NinjaComment('Rules for linking.'))
        self.generate_static_link_rules()
        self.generate_dynamic_link_rules()
        self.add_rule_comment(NinjaComment('Other rules'))
        # Ninja errors out if you have deps = gcc but no depfile, so we must
        # have two rules for custom commands.
        self.add_rule(NinjaRule('CUSTOM_COMMAND', ['$COMMAND'], [], '$DESC',
                                extra='restat = 1'))
        self.add_rule(NinjaRule('CUSTOM_COMMAND_DEP', ['$COMMAND'], [], '$DESC',
                                deps='gcc', depfile='$DEPFILE',
                                extra='restat = 1'))

        c = self.environment.get_build_command() + \
            ['--internal',
             'regenerate',
             self.environment.get_source_dir(),
             self.environment.get_build_dir(),
             '--backend',
             'ninja']
        self.add_rule(NinjaRule('REGENERATE_BUILD',
                                c, [],
                                'Regenerating build files.',
                                extra='generator = 1'))

    def add_rule_comment(self, comment):
        self.rules.append(comment)

    def add_build_comment(self, comment):
        self.build_elements.append(comment)

    def add_rule(self, rule):
        self.rules.append(rule)
        self.ruledict[rule.name] = rule

    def add_build(self, build):
        self.build_elements.append(build)

        if build.rulename != 'phony':
            # reference rule
            build.rule = self.ruledict[build.rulename]

    def write_rules(self, outfile):
        for b in self.build_elements:
            if isinstance(b, NinjaBuildElement):
                b.count_rule_references()

        for r in self.rules:
            r.write(outfile)

    def write_builds(self, outfile):
        for b in ProgressBar(self.build_elements, desc='Writing build.ninja'):
            b.write(outfile)

    def generate_phony(self):
        self.add_build_comment(NinjaComment('Phony build target, always out of date'))
        elem = NinjaBuildElement(self.all_outputs, 'PHONY', 'phony', '')
        self.add_build(elem)

    def generate_jar_target(self, target):
        fname = target.get_filename()
        outname_rel = os.path.join(self.get_target_dir(target), fname)
        src_list = target.get_sources()
        class_list = []
        compiler = target.compilers[Language.JAVA]
        c = 'c'
        m = 'm'
        e = ''
        f = 'f'
        main_class = target.get_main_class()
        if main_class != '':
            e = 'e'

        # Add possible java generated files to src list
        generated_sources = self.get_target_generated_sources(target)
        gen_src_list = []
        for rel_src in generated_sources.keys():
            dirpart, fnamepart = os.path.split(rel_src)
            raw_src = File(True, dirpart, fnamepart)
            if rel_src.endswith('.java'):
                gen_src_list.append(raw_src)

        compile_args = self.determine_single_java_compile_args(target, compiler)
        for src in src_list + gen_src_list:
            plain_class_path = self.generate_single_java_compile(src, target, compiler, compile_args)
            class_list.append(plain_class_path)
        class_dep_list = [os.path.join(self.get_target_private_dir(target), i) for i in class_list]
        manifest_path = os.path.join(self.get_target_private_dir(target), 'META-INF', 'MANIFEST.MF')
        manifest_fullpath = os.path.join(self.environment.get_build_dir(), manifest_path)
        os.makedirs(os.path.dirname(manifest_fullpath), exist_ok=True)
        with open(manifest_fullpath, 'w') as manifest:
            if any(target.link_targets):
                manifest.write('Class-Path: ')
                cp_paths = [os.path.join(self.get_target_dir(l), l.get_filename()) for l in target.link_targets]
                manifest.write(' '.join(cp_paths))
            manifest.write('\n')
        jar_rule = 'java_LINKER'
        commands = [c + m + e + f]
        commands.append(manifest_path)
        if e != '':
            commands.append(main_class)
        commands.append(self.get_target_filename(target))
        # Java compilation can produce an arbitrary number of output
        # class files for a single source file. Thus tell jar to just
        # grab everything in the final package.
        commands += ['-C', self.get_target_private_dir(target), '.']
        elem = NinjaBuildElement(self.all_outputs, outname_rel, jar_rule, [])
        elem.add_dep(class_dep_list)
        elem.add_item('ARGS', commands)
        self.add_build(elem)
        # Create introspection information
        self.create_target_source_introspection(target, compiler, compile_args, src_list, gen_src_list)

    def generate_cs_resource_tasks(self, target):
        args = []
        deps = []
        for r in target.resources:
            rel_sourcefile = os.path.join(self.build_to_src, target.subdir, r)
            if r.endswith('.resources'):
                a = '-resource:' + rel_sourcefile
            elif r.endswith('.txt') or r.endswith('.resx'):
                ofilebase = os.path.splitext(os.path.basename(r))[0] + '.resources'
                ofilename = os.path.join(self.get_target_private_dir(target), ofilebase)
                elem = NinjaBuildElement(self.all_outputs, ofilename, "CUSTOM_COMMAND", rel_sourcefile)
                elem.add_item('COMMAND', ['resgen', rel_sourcefile, ofilename])
                elem.add_item('DESC', 'Compiling resource {}'.format(rel_sourcefile))
                self.add_build(elem)
                deps.append(ofilename)
                a = '-resource:' + ofilename
            else:
                raise InvalidArguments('Unknown resource file {}.'.format(r))
            args.append(a)
        return args, deps

    def generate_cs_target(self, target):
        buildtype = self.get_option_for_target('buildtype', target)
        fname = target.get_filename()
        outname_rel = os.path.join(self.get_target_dir(target), fname)
        src_list = target.get_sources()
        compiler = target.compilers[Language.CS]
        rel_srcs = [os.path.normpath(s.rel_to_builddir(self.build_to_src)) for s in src_list]
        deps = []
<<<<<<< HEAD
        commands = CompilerArgs(compiler, target.extra_args.get(Language.CS, []))
=======
        commands = compiler.compiler_args(target.extra_args.get('cs', []))
>>>>>>> 70edf82c
        commands += compiler.get_buildtype_args(buildtype)
        commands += compiler.get_optimization_args(self.get_option_for_target('optimization', target))
        commands += compiler.get_debug_args(self.get_option_for_target('debug', target))
        if isinstance(target, build.Executable):
            commands.append('-target:exe')
        elif isinstance(target, build.SharedLibrary):
            commands.append('-target:library')
        else:
            raise MesonException('Unknown C# target type.')
        (resource_args, resource_deps) = self.generate_cs_resource_tasks(target)
        commands += resource_args
        deps += resource_deps
        commands += compiler.get_output_args(outname_rel)
        for l in target.link_targets:
            lname = os.path.join(self.get_target_dir(l), l.get_filename())
            commands += compiler.get_link_args(lname)
            deps.append(lname)
        if '-g' in commands:
            outputs = [outname_rel, outname_rel + '.mdb']
        else:
            outputs = [outname_rel]
        generated_sources = self.get_target_generated_sources(target)
        generated_rel_srcs = []
        for rel_src in generated_sources.keys():
            if rel_src.lower().endswith('.cs'):
                generated_rel_srcs.append(os.path.normpath(rel_src))
            deps.append(os.path.normpath(rel_src))

        for dep in target.get_external_deps():
            commands.extend_direct(dep.get_link_args())
        commands += self.build.get_project_args(compiler, target.subproject, target.for_machine)
        commands += self.build.get_global_args(compiler, target.for_machine)

        elem = NinjaBuildElement(self.all_outputs, outputs, self.get_compiler_rule_name(Language.CS, target.for_machine), rel_srcs + generated_rel_srcs)
        elem.add_dep(deps)
        elem.add_item('ARGS', commands)
        self.add_build(elem)

        self.generate_generator_list_rules(target)
        self.create_target_source_introspection(target, compiler, commands, rel_srcs, generated_rel_srcs)

    def determine_single_java_compile_args(self, target, compiler):
        args = []
        args += compiler.get_buildtype_args(self.get_option_for_target('buildtype', target))
        args += self.build.get_global_args(compiler, target.for_machine)
        args += self.build.get_project_args(compiler, target.subproject, target.for_machine)
        args += target.get_java_args()
        args += compiler.get_output_args(self.get_target_private_dir(target))
        args += target.get_classpath_args()
        curdir = target.get_subdir()
        sourcepath = os.path.join(self.build_to_src, curdir) + os.pathsep
        sourcepath += os.path.normpath(curdir) + os.pathsep
        for i in target.include_dirs:
            for idir in i.get_incdirs():
                sourcepath += os.path.join(self.build_to_src, i.curdir, idir) + os.pathsep
        args += ['-sourcepath', sourcepath]
        return args

    def generate_single_java_compile(self, src, target, compiler, args):
        deps = [os.path.join(self.get_target_dir(l), l.get_filename()) for l in target.link_targets]
        generated_sources = self.get_target_generated_sources(target)
        for rel_src in generated_sources.keys():
            if rel_src.endswith('.java'):
                deps.append(rel_src)
        rel_src = src.rel_to_builddir(self.build_to_src)
        plain_class_path = src.fname[:-4] + 'class'
        rel_obj = os.path.join(self.get_target_private_dir(target), plain_class_path)
        element = NinjaBuildElement(self.all_outputs, rel_obj, self.compiler_to_rule_name(compiler), rel_src)
        element.add_dep(deps)
        element.add_item('ARGS', args)
        self.add_build(element)
        return plain_class_path

    def generate_java_link(self):
        rule = 'java_LINKER'
        command = ['jar', '$ARGS']
        description = 'Creating JAR $out'
        self.add_rule(NinjaRule(rule, command, [], description))

    def determine_dep_vapis(self, target):
        """
        Peek into the sources of BuildTargets we're linking with, and if any of
        them was built with Vala, assume that it also generated a .vapi file of
        the same name as the BuildTarget and return the path to it relative to
        the build directory.
        """
        result = OrderedSet()
        for dep in itertools.chain(target.link_targets, target.link_whole_targets):
            if not dep.is_linkable_target():
                continue
            for i in dep.sources:
                if hasattr(i, 'fname'):
                    i = i.fname
                if i.endswith('vala'):
                    vapiname = dep.vala_vapi
                    fullname = os.path.join(self.get_target_dir(dep), vapiname)
                    result.add(fullname)
                    break
        return list(result)

    def split_vala_sources(self, t):
        """
        Splits the target's sources into .vala, .gs, .vapi, and other sources.
        Handles both pre-existing and generated sources.

        Returns a tuple (vala, vapi, others) each of which is a dictionary with
        the keys being the path to the file (relative to the build directory)
        and the value being the object that generated or represents the file.
        """
        vala = OrderedDict()
        vapi = OrderedDict()
        others = OrderedDict()
        othersgen = OrderedDict()
        # Split pre-existing sources
        for s in t.get_sources():
            # BuildTarget sources are always mesonlib.File files which are
            # either in the source root, or generated with configure_file and
            # in the build root
            if not isinstance(s, File):
                msg = 'All sources in target {!r} must be of type ' \
                      'mesonlib.File, not {!r}'.format(t, s)
                raise InvalidArguments(msg)
            f = s.rel_to_builddir(self.build_to_src)
            if s.endswith(('.vala', '.gs')):
                srctype = vala
            elif s.endswith('.vapi'):
                srctype = vapi
            else:
                srctype = others
            srctype[f] = s
        # Split generated sources
        for gensrc in t.get_generated_sources():
            for s in gensrc.get_outputs():
                f = self.get_target_generated_dir(t, gensrc, s)
                if s.endswith(('.vala', '.gs')):
                    srctype = vala
                elif s.endswith('.vapi'):
                    srctype = vapi
                # Generated non-Vala (C/C++) sources. Won't be used for
                # generating the Vala compile rule below.
                else:
                    srctype = othersgen
                # Duplicate outputs are disastrous
                if f in srctype and srctype[f] is not gensrc:
                    msg = 'Duplicate output {0!r} from {1!r} {2!r}; ' \
                          'conflicts with {0!r} from {4!r} {3!r}' \
                          ''.format(f, type(gensrc).__name__, gensrc.name,
                                    srctype[f].name, type(srctype[f]).__name__)
                    raise InvalidArguments(msg)
                # Store 'somefile.vala': GeneratedList (or CustomTarget)
                srctype[f] = gensrc
        return vala, vapi, (others, othersgen)

    def generate_vala_compile(self, target):
        """Vala is compiled into C. Set up all necessary build steps here."""
        (vala_src, vapi_src, other_src) = self.split_vala_sources(target)
        extra_dep_files = []
        if not vala_src:
            msg = 'Vala library {!r} has no Vala or Genie source files.'
            raise InvalidArguments(msg.format(target.name))

        valac = target.compilers[Language.VALA]
        c_out_dir = self.get_target_private_dir(target)
        # C files generated by valac
        vala_c_src = []
        # Files generated by valac
        valac_outputs = []
        # All sources that are passed to valac on the commandline
        all_files = list(vapi_src.keys())
        # Passed as --basedir
        srcbasedir = os.path.join(self.build_to_src, target.get_subdir())
        for (vala_file, gensrc) in vala_src.items():
            all_files.append(vala_file)
            # Figure out where the Vala compiler will write the compiled C file
            #
            # If the Vala file is in a subdir of the build dir (in our case
            # because it was generated/built by something else), and is also
            # a subdir of --basedir (because the builddir is in the source
            # tree, and the target subdir is the source root), the subdir
            # components from the source root till the private builddir will be
            # duplicated inside the private builddir. Otherwise, just the
            # basename will be used.
            #
            # If the Vala file is outside the build directory, the paths from
            # the --basedir till the subdir will be duplicated inside the
            # private builddir.
            if isinstance(gensrc, (build.CustomTarget, build.GeneratedList)) or gensrc.is_built:
                vala_c_file = os.path.splitext(os.path.basename(vala_file))[0] + '.c'
                # Check if the vala file is in a subdir of --basedir
                abs_srcbasedir = os.path.join(self.environment.get_source_dir(), target.get_subdir())
                abs_vala_file = os.path.join(self.environment.get_build_dir(), vala_file)
                if PurePath(os.path.commonpath((abs_srcbasedir, abs_vala_file))) == PurePath(abs_srcbasedir):
                    vala_c_subdir = PurePath(abs_vala_file).parent.relative_to(abs_srcbasedir)
                    vala_c_file = os.path.join(str(vala_c_subdir), vala_c_file)
            else:
                path_to_target = os.path.join(self.build_to_src, target.get_subdir())
                if vala_file.startswith(path_to_target):
                    vala_c_file = os.path.splitext(os.path.relpath(vala_file, path_to_target))[0] + '.c'
                else:
                    vala_c_file = os.path.splitext(os.path.basename(vala_file))[0] + '.c'
            # All this will be placed inside the c_out_dir
            vala_c_file = os.path.join(c_out_dir, vala_c_file)
            vala_c_src.append(vala_c_file)
            valac_outputs.append(vala_c_file)

        args = self.generate_basic_compiler_args(target, valac)
        args += valac.get_colorout_args(self.environment.coredata.base_options.get('b_colorout').value)
        # Tell Valac to output everything in our private directory. Sadly this
        # means it will also preserve the directory components of Vala sources
        # found inside the build tree (generated sources).
        args += ['--directory', c_out_dir]
        args += ['--basedir', srcbasedir]
        if target.is_linkable_target():
            # Library name
            args += ['--library', target.name]
            # Outputted header
            hname = os.path.join(self.get_target_dir(target), target.vala_header)
            args += ['--header', hname]
            if self.is_unity(target):
                # Without this the declarations will get duplicated in the .c
                # files and cause a build failure when all of them are
                # #include-d in one .c file.
                # https://github.com/mesonbuild/meson/issues/1969
                args += ['--use-header']
            valac_outputs.append(hname)
            # Outputted vapi file
            vapiname = os.path.join(self.get_target_dir(target), target.vala_vapi)
            # Force valac to write the vapi and gir files in the target build dir.
            # Without this, it will write it inside c_out_dir
            args += ['--vapi', os.path.join('..', target.vala_vapi)]
            valac_outputs.append(vapiname)
            target.outputs += [target.vala_header, target.vala_vapi]
            # Install header and vapi to default locations if user requests this
            if len(target.install_dir) > 1 and target.install_dir[1] is True:
                target.install_dir[1] = self.environment.get_includedir()
            if len(target.install_dir) > 2 and target.install_dir[2] is True:
                target.install_dir[2] = os.path.join(self.environment.get_datadir(), 'vala', 'vapi')
            # Generate GIR if requested
            if isinstance(target.vala_gir, str):
                girname = os.path.join(self.get_target_dir(target), target.vala_gir)
                args += ['--gir', os.path.join('..', target.vala_gir)]
                valac_outputs.append(girname)
                target.outputs.append(target.vala_gir)
                # Install GIR to default location if requested by user
                if len(target.install_dir) > 3 and target.install_dir[3] is True:
                    target.install_dir[3] = os.path.join(self.environment.get_datadir(), 'gir-1.0')
        # Detect gresources and add --gresources arguments for each
        for gensrc in other_src[1].values():
            if isinstance(gensrc, modules.GResourceTarget):
                gres_xml, = self.get_custom_target_sources(gensrc)
                args += ['--gresources=' + gres_xml]
        extra_args = []

        for a in target.extra_args.get(Language.VALA, []):
            if isinstance(a, File):
                relname = a.rel_to_builddir(self.build_to_src)
                extra_dep_files.append(relname)
                extra_args.append(relname)
            else:
                extra_args.append(a)
        dependency_vapis = self.determine_dep_vapis(target)
        extra_dep_files += dependency_vapis
        args += extra_args
        element = NinjaBuildElement(self.all_outputs, valac_outputs,
                                    self.compiler_to_rule_name(valac),
                                    all_files + dependency_vapis)
        element.add_item('ARGS', args)
        element.add_dep(extra_dep_files)
        self.add_build(element)
        self.create_target_source_introspection(target, valac, args, all_files, [])
        return other_src[0], other_src[1], vala_c_src

    def generate_rust_target(self, target):
        rustc = target.compilers[Language.RUST]
        # Rust compiler takes only the main file as input and
        # figures out what other files are needed via import
        # statements and magic.
        main_rust_file = None
        for i in target.get_sources():
            if not rustc.can_compile(i):
                raise InvalidArguments('Rust target {} contains a non-rust source file.'.format(target.get_basename()))
            if main_rust_file is None:
                main_rust_file = i.rel_to_builddir(self.build_to_src)
        if main_rust_file is None:
            raise RuntimeError('A Rust target has no Rust sources. This is weird. Also a bug. Please report')
        target_name = os.path.join(target.subdir, target.get_filename())
        args = ['--crate-type']
        if isinstance(target, build.Executable):
            cratetype = 'bin'
        elif hasattr(target, 'rust_crate_type'):
            cratetype = target.rust_crate_type
        elif isinstance(target, build.SharedLibrary):
            cratetype = 'dylib'
        elif isinstance(target, build.StaticLibrary):
            cratetype = 'rlib'
        else:
            raise InvalidArguments('Unknown target type for rustc.')
        args.append(cratetype)

        # If we're dynamically linking, add those arguments
        #
        # Rust is super annoying, calling -C link-arg foo does not work, it has
        # to be -C link-arg=foo
        if cratetype in {'bin', 'dylib'}:
            for a in rustc.linker.get_always_args():
                args += ['-C', 'link-arg={}'.format(a)]

        args += ['--crate-name', target.name]
        args += rustc.get_buildtype_args(self.get_option_for_target('buildtype', target))
        args += rustc.get_debug_args(self.get_option_for_target('debug', target))
        args += rustc.get_optimization_args(self.get_option_for_target('optimization', target))
        args += self.build.get_global_args(rustc, target.for_machine)
        args += self.build.get_project_args(rustc, target.subproject, target.for_machine)
        depfile = os.path.join(target.subdir, target.name + '.d')
        args += ['--emit', 'dep-info={}'.format(depfile), '--emit', 'link']
        args += target.get_extra_args(Language.RUST)
        args += ['-o', os.path.join(target.subdir, target.get_filename())]
        orderdeps = [os.path.join(t.subdir, t.get_filename()) for t in target.link_targets]
        linkdirs = OrderedDict()
        for d in target.link_targets:
            linkdirs[d.subdir] = True
            # specify `extern CRATE_NAME=OUTPUT_FILE` for each Rust
            # dependency, so that collisions with libraries in rustc's
            # sysroot don't cause ambiguity
            args += ['--extern', '{}={}'.format(d.name, os.path.join(d.subdir, d.filename))]
        for d in linkdirs.keys():
            if d == '':
                d = '.'
            args += ['-L', d]
        has_shared_deps = False
        for dep in target.get_dependencies():
            if isinstance(dep, build.SharedLibrary):
                has_shared_deps = True
        if isinstance(target, build.SharedLibrary) or has_shared_deps:
            # add prefer-dynamic if any of the Rust libraries we link
            # against are dynamic, otherwise we'll end up with
            # multiple implementations of crates
            args += ['-C', 'prefer-dynamic']

            # build the usual rpath arguments as well...

            # Set runtime-paths so we can run executables without needing to set
            # LD_LIBRARY_PATH, etc in the environment. Doesn't work on Windows.
            if has_path_sep(target.name):
                # Target names really should not have slashes in them, but
                # unfortunately we did not check for that and some downstream projects
                # now have them. Once slashes are forbidden, remove this bit.
                target_slashname_workaround_dir = os.path.join(os.path.dirname(target.name),
                                                               self.get_target_dir(target))
            else:
                target_slashname_workaround_dir = self.get_target_dir(target)
            (rpath_args, target.rpath_dirs_to_remove) = \
                         rustc.build_rpath_args(self.environment,
                                                self.environment.get_build_dir(),
                                                target_slashname_workaround_dir,
                                                self.determine_rpath_dirs(target),
                                                target.build_rpath,
                                                target.install_rpath)
            # ... but then add rustc's sysroot to account for rustup
            # installations
            for rpath_arg in rpath_args:
                args += ['-C', 'link-arg=' + rpath_arg + ':' + os.path.join(rustc.get_sysroot(), 'lib')]
        compiler_name = self.get_compiler_rule_name(Language.RUST, target.for_machine)
        element = NinjaBuildElement(self.all_outputs, target_name, compiler_name, main_rust_file)
        if len(orderdeps) > 0:
            element.add_orderdep(orderdeps)
        element.add_item('ARGS', args)
        element.add_item('targetdep', depfile)
        element.add_item('cratetype', cratetype)
        self.add_build(element)
        if isinstance(target, build.SharedLibrary):
            self.generate_shsym(target)
        self.create_target_source_introspection(target, rustc, args, [main_rust_file], [])

    @staticmethod
    def get_rule_suffix(for_machine: MachineChoice) -> str:
        return PerMachine('_FOR_BUILD', '')[for_machine]

    @classmethod
<<<<<<< HEAD
    def get_compiler_rule_name(cls, lang: Language, for_machine: MachineChoice) -> str:
        return '%s_COMPILER%s' % (lang.get_lower_case_name(), cls.get_rule_suffix(for_machine))

    @classmethod
    def get_pch_rule_name(cls, lang: Language, for_machine: MachineChoice) -> str:
        return '%s_PCH%s' % (lang.get_lower_case_name(), cls.get_rule_suffix(for_machine))
=======
    def get_compiler_rule_name(cls, lang: str, for_machine: MachineChoice) -> str:
        return '{}_COMPILER{}'.format(lang, cls.get_rule_suffix(for_machine))

    @classmethod
    def get_pch_rule_name(cls, lang: str, for_machine: MachineChoice) -> str:
        return '{}_PCH{}'.format(lang, cls.get_rule_suffix(for_machine))
>>>>>>> 70edf82c

    @classmethod
    def compiler_to_rule_name(cls, compiler: Compiler) -> str:
        return cls.get_compiler_rule_name(compiler.get_language(), compiler.for_machine)

    @classmethod
    def compiler_to_pch_rule_name(cls, compiler: Compiler) -> str:
        return cls.get_pch_rule_name(compiler.get_language(), compiler.for_machine)

    def swift_module_file_name(self, target):
        return os.path.join(self.get_target_private_dir(target),
                            self.target_swift_modulename(target) + '.swiftmodule')

    def target_swift_modulename(self, target):
        return target.name

    def is_swift_target(self, target):
        for s in target.sources:
            if s.endswith('swift'):
                return True
        return False

    def determine_swift_dep_modules(self, target):
        result = []
        for l in target.link_targets:
            if self.is_swift_target(l):
                result.append(self.swift_module_file_name(l))
        return result

    def determine_swift_dep_dirs(self, target):
        result = []
        for l in target.link_targets:
            result.append(self.get_target_private_dir_abs(l))
        return result

    def get_swift_link_deps(self, target):
        result = []
        for l in target.link_targets:
            result.append(self.get_target_filename(l))
        return result

    def split_swift_generated_sources(self, target):
        all_srcs = self.get_target_generated_sources(target)
        srcs = []
        others = []
        for i in all_srcs:
            if i.endswith('.swift'):
                srcs.append(i)
            else:
                others.append(i)
        return srcs, others

    def generate_swift_target(self, target):
        module_name = self.target_swift_modulename(target)
        swiftc = target.compilers[Language.SWIFT]
        abssrc = []
        relsrc = []
        abs_headers = []
        header_imports = []
        for i in target.get_sources():
            if swiftc.can_compile(i):
                rels = i.rel_to_builddir(self.build_to_src)
                abss = os.path.normpath(os.path.join(self.environment.get_build_dir(), rels))
                relsrc.append(rels)
                abssrc.append(abss)
            elif self.environment.is_header(i):
                relh = i.rel_to_builddir(self.build_to_src)
                absh = os.path.normpath(os.path.join(self.environment.get_build_dir(), relh))
                abs_headers.append(absh)
                header_imports += swiftc.get_header_import_args(absh)
            else:
                raise InvalidArguments('Swift target {} contains a non-swift source file.'.format(target.get_basename()))
        os.makedirs(self.get_target_private_dir_abs(target), exist_ok=True)
        compile_args = swiftc.get_compile_only_args()
        compile_args += swiftc.get_optimization_args(self.get_option_for_target('optimization', target))
        compile_args += swiftc.get_debug_args(self.get_option_for_target('debug', target))
        compile_args += swiftc.get_module_args(module_name)
        compile_args += self.build.get_project_args(swiftc, target.subproject, target.for_machine)
        compile_args += self.build.get_global_args(swiftc, target.for_machine)
        for i in reversed(target.get_include_dirs()):
            basedir = i.get_curdir()
            for d in i.get_incdirs():
                if d not in ('', '.'):
                    expdir = os.path.join(basedir, d)
                else:
                    expdir = basedir
                srctreedir = os.path.normpath(os.path.join(self.environment.get_build_dir(), self.build_to_src, expdir))
                sargs = swiftc.get_include_args(srctreedir)
                compile_args += sargs
        link_args = swiftc.get_output_args(os.path.join(self.environment.get_build_dir(), self.get_target_filename(target)))
        link_args += self.build.get_project_link_args(swiftc, target.subproject, target.for_machine)
        link_args += self.build.get_global_link_args(swiftc, target.for_machine)
        rundir = self.get_target_private_dir(target)
        out_module_name = self.swift_module_file_name(target)
        in_module_files = self.determine_swift_dep_modules(target)
        abs_module_dirs = self.determine_swift_dep_dirs(target)
        module_includes = []
        for x in abs_module_dirs:
            module_includes += swiftc.get_include_args(x)
        link_deps = self.get_swift_link_deps(target)
        abs_link_deps = [os.path.join(self.environment.get_build_dir(), x) for x in link_deps]
        for d in target.link_targets:
            reldir = self.get_target_dir(d)
            if reldir == '':
                reldir = '.'
            link_args += ['-L', os.path.normpath(os.path.join(self.environment.get_build_dir(), reldir))]
        (rel_generated, _) = self.split_swift_generated_sources(target)
        abs_generated = [os.path.join(self.environment.get_build_dir(), x) for x in rel_generated]
        # We need absolute paths because swiftc needs to be invoked in a subdir
        # and this is the easiest way about it.
        objects = [] # Relative to swift invocation dir
        rel_objects = [] # Relative to build.ninja
        for i in abssrc + abs_generated:
            base = os.path.basename(i)
            oname = os.path.splitext(base)[0] + '.o'
            objects.append(oname)
            rel_objects.append(os.path.join(self.get_target_private_dir(target), oname))

        rulename = self.get_compiler_rule_name(Language.SWIFT, target.for_machine)

        # Swiftc does not seem to be able to emit objects and module files in one go.
        elem = NinjaBuildElement(self.all_outputs, rel_objects, rulename, abssrc)
        elem.add_dep(in_module_files + rel_generated)
        elem.add_dep(abs_headers)
        elem.add_item('ARGS', compile_args + header_imports + abs_generated + module_includes)
        elem.add_item('RUNDIR', rundir)
        self.add_build(elem)
        elem = NinjaBuildElement(self.all_outputs, out_module_name,
                                 self.get_compiler_rule_name(Language.SWIFT, target.for_machine),
                                 abssrc)
        elem.add_dep(in_module_files + rel_generated)
        elem.add_item('ARGS', compile_args + abs_generated + module_includes + swiftc.get_mod_gen_args())
        elem.add_item('RUNDIR', rundir)
        self.add_build(elem)
        if isinstance(target, build.StaticLibrary):
            elem = self.generate_link(target, self.get_target_filename(target),
                                      rel_objects, self.build.static_linker[target.for_machine])
            self.add_build(elem)
        elif isinstance(target, build.Executable):
            elem = NinjaBuildElement(self.all_outputs, self.get_target_filename(target), rulename, [])
            elem.add_dep(rel_objects)
            elem.add_dep(link_deps)
            elem.add_item('ARGS', link_args + swiftc.get_std_exe_link_args() + objects + abs_link_deps)
            elem.add_item('RUNDIR', rundir)
            self.add_build(elem)
        else:
            raise MesonException('Swift supports only executable and static library targets.')
        # Introspection information
        self.create_target_source_introspection(target, swiftc, compile_args + header_imports + module_includes, relsrc, rel_generated)

    def generate_static_link_rules(self):
        num_pools = self.environment.coredata.backend_options['backend_max_links'].value
        if Language.JAVA in self.environment.coredata.compilers.host:
            self.generate_java_link()
        for for_machine in MachineChoice:
            static_linker = self.build.static_linker[for_machine]
            if static_linker is None:
                return
            rule = 'STATIC_LINKER{}'.format(self.get_rule_suffix(for_machine))
            cmdlist = []
            args = ['$in']
            # FIXME: Must normalize file names with pathlib.Path before writing
            #        them out to fix this properly on Windows. See:
            # https://github.com/mesonbuild/meson/issues/1517
            # https://github.com/mesonbuild/meson/issues/1526
            if isinstance(static_linker, ArLinker) and not mesonlib.is_windows():
                # `ar` has no options to overwrite archives. It always appends,
                # which is never what we want. Delete an existing library first if
                # it exists. https://github.com/mesonbuild/meson/issues/1355
                cmdlist = execute_wrapper + [c.format('$out') for c in rmfile_prefix]
            cmdlist += static_linker.get_exelist()
            cmdlist += ['$LINK_ARGS']
            cmdlist += NinjaCommandArg.list(static_linker.get_output_args('$out'), Quoting.none)
            description = 'Linking static target $out'
            if num_pools > 0:
                pool = 'pool = link_pool'
            else:
                pool = None
            self.add_rule(NinjaRule(rule, cmdlist, args, description,
                                    rspable=static_linker.can_linker_accept_rsp(),
                                    rspfile_quote_style='cl' if isinstance(static_linker, VisualStudioLinker) else 'gcc',
                                    extra=pool))

    def generate_dynamic_link_rules(self):
        num_pools = self.environment.coredata.backend_options['backend_max_links'].value
        for for_machine in MachineChoice:
            complist = self.environment.coredata.compilers[for_machine]
            for langname, compiler in complist.items():
                if langname == Language.JAVA \
                        or langname == Language.VALA \
                        or langname == Language.RUST \
                        or langname == Language.CS:
                    continue
<<<<<<< HEAD
                rule = '%s_LINKER%s' % (langname.get_lower_case_name(), self.get_rule_suffix(for_machine))
=======
                rule = '{}_LINKER{}'.format(langname, self.get_rule_suffix(for_machine))
>>>>>>> 70edf82c
                command = compiler.get_linker_exelist()
                args = ['$ARGS'] + NinjaCommandArg.list(compiler.get_linker_output_args('$out'), Quoting.none) + ['$in', '$LINK_ARGS']
                description = 'Linking target $out'
                if num_pools > 0:
                    pool = 'pool = link_pool'
                else:
                    pool = None
                self.add_rule(NinjaRule(rule, command, args, description,
                                        rspable=compiler.can_linker_accept_rsp(),
                                        rspfile_quote_style='cl' if (compiler.get_argument_syntax() == 'msvc' or
                                                                     isinstance(compiler, DmdDCompiler)) else 'gcc',
                                        extra=pool))

        args = self.environment.get_build_command() + \
            ['--internal',
             'symbolextractor',
             self.environment.get_build_dir(),
             '$in',
             '$IMPLIB',
             '$out']
        symrule = 'SHSYM'
        symcmd = args + ['$CROSS']
        syndesc = 'Generating symbol file $out'
        synstat = 'restat = 1'
        self.add_rule(NinjaRule(symrule, symcmd, [], syndesc, extra=synstat))

    def generate_java_compile_rule(self, compiler):
        rule = self.compiler_to_rule_name(compiler)
        command = compiler.get_exelist() + ['$ARGS', '$in']
        description = 'Compiling Java object $in'
        self.add_rule(NinjaRule(rule, command, [], description))

    def generate_cs_compile_rule(self, compiler):
        rule = self.compiler_to_rule_name(compiler)
        command = compiler.get_exelist()
        args = ['$ARGS', '$in']
        description = 'Compiling C Sharp target $out'
        self.add_rule(NinjaRule(rule, command, args, description,
                                rspable=mesonlib.is_windows(),
                                rspfile_quote_style='cl' if isinstance(compiler, VisualStudioCsCompiler) else 'gcc'))

    def generate_vala_compile_rules(self, compiler):
        rule = self.compiler_to_rule_name(compiler)
        command = compiler.get_exelist() + ['$ARGS', '$in']
        description = 'Compiling Vala source $in'
        self.add_rule(NinjaRule(rule, command, [], description, extra='restat = 1'))

    def generate_rust_compile_rules(self, compiler):
        rule = self.compiler_to_rule_name(compiler)
        command = compiler.get_exelist() + ['$ARGS', '$in']
        description = 'Compiling Rust source $in'
        depfile = '$targetdep'
        depstyle = 'gcc'
        self.add_rule(NinjaRule(rule, command, [], description, deps=depstyle,
                                depfile=depfile))

    def generate_swift_compile_rules(self, compiler):
        rule = self.compiler_to_rule_name(compiler)
        full_exe = self.environment.get_build_command() + [
            '--internal',
            'dirchanger',
            '$RUNDIR',
        ]
        invoc = full_exe + compiler.get_exelist()
        command = invoc + ['$ARGS', '$in']
        description = 'Compiling Swift source $in'
        self.add_rule(NinjaRule(rule, command, [], description))

    def generate_fortran_dep_hack(self, crstr):
        rule = 'FORTRAN_DEP_HACK{}'.format(crstr)
        if mesonlib.is_windows():
            cmd = ['cmd', '/C']
        else:
            cmd = ['true']
        self.add_rule_comment(NinjaComment('''Workaround for these issues:
https://groups.google.com/forum/#!topic/ninja-build/j-2RfBIOd_8
https://gcc.gnu.org/bugzilla/show_bug.cgi?id=47485'''))
        self.add_rule(NinjaRule(rule, cmd, [], 'Dep hack', extra='restat = 1'))

    def generate_llvm_ir_compile_rule(self, compiler):
        if self.created_llvm_ir_rule[compiler.for_machine]:
            return
        rule = self.get_compiler_rule_name('llvm_ir', compiler.for_machine)
        command = compiler.get_exelist()
        args = ['$ARGS'] + NinjaCommandArg.list(compiler.get_output_args('$out'), Quoting.none) + compiler.get_compile_only_args() + ['$in']
        description = 'Compiling LLVM IR object $in'
        self.add_rule(NinjaRule(rule, command, args, description,
                                rspable=compiler.can_linker_accept_rsp()))
        self.created_llvm_ir_rule[compiler.for_machine] = True

    def generate_compile_rule_for(self, langname, compiler):
        if langname == Language.JAVA:
            if self.environment.machines.matches_build_machine(compiler.for_machine):
                self.generate_java_compile_rule(compiler)
            return
        if langname == Language.CS:
            if self.environment.machines.matches_build_machine(compiler.for_machine):
                self.generate_cs_compile_rule(compiler)
            return
        if langname == Language.VALA:
            self.generate_vala_compile_rules(compiler)
            return
        if langname == Language.RUST:
            self.generate_rust_compile_rules(compiler)
            return
        if langname == Language.SWIFT:
            if self.environment.machines.matches_build_machine(compiler.for_machine):
                self.generate_swift_compile_rules(compiler)
            return
        crstr = self.get_rule_suffix(compiler.for_machine)
        if langname == Language.FORTRAN:
            self.generate_fortran_dep_hack(crstr)
        rule = self.get_compiler_rule_name(langname, compiler.for_machine)
        depargs = NinjaCommandArg.list(compiler.get_dependency_gen_args('$out', '$DEPFILE'), Quoting.none)
        command = compiler.get_exelist()
        args = ['$ARGS'] + depargs + NinjaCommandArg.list(compiler.get_output_args('$out'), Quoting.none) + compiler.get_compile_only_args() + ['$in']
        description = 'Compiling {} object $out'.format(compiler.get_display_language())
        if isinstance(compiler, VisualStudioLikeCompiler):
            deps = 'msvc'
            depfile = None
        else:
            deps = 'gcc'
            depfile = '$DEPFILE'
        self.add_rule(NinjaRule(rule, command, args, description,
                                rspable=compiler.can_linker_accept_rsp(),
                                rspfile_quote_style='cl' if (compiler.get_argument_syntax() == 'msvc' or
                                                             isinstance(compiler, DmdDCompiler)) else 'gcc',
                                deps=deps, depfile=depfile))

    def generate_pch_rule_for(self, langname, compiler):
        if langname != Language.C and langname != Language.CPP:
            return
        rule = self.compiler_to_pch_rule_name(compiler)
        depargs = compiler.get_dependency_gen_args('$out', '$DEPFILE')

        if isinstance(compiler, VisualStudioLikeCompiler):
            output = []
        else:
            output = NinjaCommandArg.list(compiler.get_output_args('$out'), Quoting.none)
        command = compiler.get_exelist() + ['$ARGS'] + depargs + output + compiler.get_compile_only_args() + ['$in']
        description = 'Precompiling header $in'
        if isinstance(compiler, VisualStudioLikeCompiler):
            deps = 'msvc'
            depfile = None
        else:
            deps = 'gcc'
            depfile = '$DEPFILE'
        self.add_rule(NinjaRule(rule, command, [], description, deps=deps,
                                depfile=depfile))

    def generate_compile_rules(self):
        for for_machine in MachineChoice:
            clist = self.environment.coredata.compilers[for_machine]
            for langname, compiler in clist.items():
                if compiler.get_id() == 'clang':
                    self.generate_llvm_ir_compile_rule(compiler)
                self.generate_compile_rule_for(langname, compiler)
                self.generate_pch_rule_for(langname, compiler)

    def generate_generator_list_rules(self, target):
        # CustomTargets have already written their rules and
        # CustomTargetIndexes don't actually get generated, so write rules for
        # GeneratedLists here
        for genlist in target.get_generated_sources():
            if isinstance(genlist, (build.CustomTarget, build.CustomTargetIndex)):
                continue
            self.generate_genlist_for_target(genlist, target)

    def replace_paths(self, target, args, override_subdir=None):
        if override_subdir:
            source_target_dir = os.path.join(self.build_to_src, override_subdir)
        else:
            source_target_dir = self.get_target_source_dir(target)
        relout = self.get_target_private_dir(target)
        args = [x.replace("@SOURCE_DIR@", self.build_to_src).replace("@BUILD_DIR@", relout)
                for x in args]
        args = [x.replace("@CURRENT_SOURCE_DIR@", source_target_dir) for x in args]
        args = [x.replace("@SOURCE_ROOT@", self.build_to_src).replace("@BUILD_ROOT@", '.')
                for x in args]
        args = [x.replace('\\', '/') for x in args]
        return args

    def generate_genlist_for_target(self, genlist, target):
        generator = genlist.get_generator()
        subdir = genlist.subdir
        exe = generator.get_exe()
        exe_arr = self.build_target_to_cmd_array(exe)
        infilelist = genlist.get_inputs()
        outfilelist = genlist.get_outputs()
        extra_dependencies = self.get_custom_target_depend_files(genlist)
        for i in range(len(infilelist)):
            curfile = infilelist[i]
            if len(generator.outputs) == 1:
                sole_output = os.path.join(self.get_target_private_dir(target), outfilelist[i])
            else:
                sole_output = '{}'.format(curfile)
            infilename = curfile.rel_to_builddir(self.build_to_src)
            base_args = generator.get_arglist(infilename)
            outfiles = genlist.get_outputs_for(curfile)
            outfiles = [os.path.join(self.get_target_private_dir(target), of) for of in outfiles]
            if generator.depfile is None:
                rulename = 'CUSTOM_COMMAND'
                args = base_args
            else:
                rulename = 'CUSTOM_COMMAND_DEP'
                depfilename = generator.get_dep_outname(infilename)
                depfile = os.path.join(self.get_target_private_dir(target), depfilename)
                args = [x.replace('@DEPFILE@', depfile) for x in base_args]
            args = [x.replace("@INPUT@", infilename).replace('@OUTPUT@', sole_output)
                    for x in args]
            args = self.replace_outputs(args, self.get_target_private_dir(target), outfilelist)
            # We have consumed output files, so drop them from the list of remaining outputs.
            if len(generator.outputs) > 1:
                outfilelist = outfilelist[len(generator.outputs):]
            args = self.replace_paths(target, args, override_subdir=subdir)
            cmdlist = exe_arr + self.replace_extra_args(args, genlist)
            meson_exe_cmd = self.as_meson_exe_cmdline('generator ' + cmdlist[0],
                                                      cmdlist[0], cmdlist[1:],
                                                      capture=outfiles[0] if generator.capture else None)
            if meson_exe_cmd:
                cmdlist = meson_exe_cmd
            abs_pdir = os.path.join(self.environment.get_build_dir(), self.get_target_dir(target))
            os.makedirs(abs_pdir, exist_ok=True)

            elem = NinjaBuildElement(self.all_outputs, outfiles, rulename, infilename)
            elem.add_dep([self.get_target_filename(x) for x in generator.depends])
            if generator.depfile is not None:
                elem.add_item('DEPFILE', depfile)
            if len(extra_dependencies) > 0:
                elem.add_dep(extra_dependencies)
            if len(generator.outputs) == 1:
                elem.add_item('DESC', 'Generating {!r}.'.format(sole_output))
            else:
                # since there are multiple outputs, we log the source that caused the rebuild
                elem.add_item('DESC', 'Generating source from {!r}.'.format(sole_output))
            if isinstance(exe, build.BuildTarget):
                elem.add_dep(self.get_target_filename(exe))
            elem.add_item('COMMAND', cmdlist)
            self.add_build(elem)

    def scan_fortran_module_outputs(self, target):
        """
        Find all module and submodule made available in a Fortran code file.
        """
        compiler = None
        # TODO other compilers
        for lang, c in self.environment.coredata.compilers.host.items():
            if lang == Language.FORTRAN:
                compiler = c
                break
        if compiler is None:
            self.fortran_deps[target.get_basename()] = {}
            return

        modre = re.compile(FORTRAN_MODULE_PAT, re.IGNORECASE)
        submodre = re.compile(FORTRAN_SUBMOD_PAT, re.IGNORECASE)
        module_files = {}
        submodule_files = {}
        for s in target.get_sources():
            # FIXME, does not work for Fortran sources generated by
            # custom_target() and generator() as those are run after
            # the configuration (configure_file() is OK)
            if not compiler.can_compile(s):
                continue
            filename = s.absolute_path(self.environment.get_source_dir(),
                                       self.environment.get_build_dir())
            # Fortran keywords must be ASCII.
            with open(filename, encoding='ascii', errors='ignore') as f:
                for line in f:
                    modmatch = modre.match(line)
                    if modmatch is not None:
                        modname = modmatch.group(1).lower()
                        if modname in module_files:
                            raise InvalidArguments(
                                'Namespace collision: module {} defined in '
                                'two files {} and {}.'.format(modname, module_files[modname], s))
                        module_files[modname] = s
                    else:
                        submodmatch = submodre.match(line)
                        if submodmatch is not None:
                            # '_' is arbitrarily used to distinguish submod from mod.
                            parents = submodmatch.group(1).lower().split(':')
                            submodname = parents[0] + '_' + submodmatch.group(2).lower()

                            if submodname in submodule_files:
                                raise InvalidArguments(
                                    'Namespace collision: submodule {} defined in '
                                    'two files {} and {}.'.format(submodname, submodule_files[submodname], s))
                            submodule_files[submodname] = s

        self.fortran_deps[target.get_basename()] = {**module_files, **submodule_files}

    def get_fortran_deps(self, compiler: FortranCompiler, src: Path, target) -> T.List[str]:
        """
        Find all module and submodule needed by a Fortran target
        """

        dirname = Path(self.get_target_private_dir(target))
        tdeps = self.fortran_deps[target.get_basename()]
        srcdir = Path(self.source_dir)

        mod_files = _scan_fortran_file_deps(src, srcdir, dirname, tdeps, compiler)
        return mod_files

    def get_cross_stdlib_args(self, target, compiler):
        if self.environment.machines.matches_build_machine(target.for_machine):
            return []
        if not self.environment.properties.host.has_stdlib(compiler.language):
            return []
        return compiler.get_no_stdinc_args()

    def get_compile_debugfile_args(self, compiler, target, objfile):
        # The way MSVC uses PDB files is documented exactly nowhere so
        # the following is what we have been able to decipher via
        # reverse engineering.
        #
        # Each object file gets the path of its PDB file written
        # inside it.  This can be either the final PDB (for, say,
        # foo.exe) or an object pdb (for foo.obj). If the former, then
        # each compilation step locks the pdb file for writing, which
        # is a bottleneck and object files from one target can not be
        # used in a different target. The latter seems to be the
        # sensible one (and what Unix does) but there is a catch.  If
        # you try to use precompiled headers MSVC will error out
        # because both source and pch pdbs go in the same file and
        # they must be the same.
        #
        # This means:
        #
        # - pch files must be compiled anew for every object file (negating
        #   the entire point of having them in the first place)
        # - when using pch, output must go to the target pdb
        #
        # Since both of these are broken in some way, use the one that
        # works for each target. This unfortunately means that you
        # can't combine pch and object extraction in a single target.
        #
        # PDB files also lead to filename collisions. A target foo.exe
        # has a corresponding foo.pdb. A shared library foo.dll _also_
        # has pdb file called foo.pdb. So will a static library
        # foo.lib, which clobbers both foo.pdb _and_ the dll file's
        # export library called foo.lib (by default, currently we name
        # them libfoo.a to avoidt this issue). You can give the files
        # unique names such as foo_exe.pdb but VC also generates a
        # bunch of other files which take their names from the target
        # basename (i.e. "foo") and stomp on each other.
        #
        # CMake solves this problem by doing two things. First of all
        # static libraries do not generate pdb files at
        # all. Presumably you don't need them and VC is smart enough
        # to look up the original data when linking (speculation, not
        # tested). The second solution is that you can only have
        # target named "foo" as an exe, shared lib _or_ static
        # lib. This makes filename collisions not happen. The downside
        # is that you can't have an executable foo that uses a shared
        # library libfoo.so, which is a common idiom on Unix.
        #
        # If you feel that the above is completely wrong and all of
        # this is actually doable, please send patches.

        if target.has_pch():
            tfilename = self.get_target_filename_abs(target)
            return compiler.get_compile_debugfile_args(tfilename, pch=True)
        else:
            return compiler.get_compile_debugfile_args(objfile, pch=False)

    def get_link_debugfile_name(self, linker, target, outname):
        return linker.get_link_debugfile_name(outname)

    def get_link_debugfile_args(self, linker, target, outname):
        return linker.get_link_debugfile_args(outname)

    def generate_llvm_ir_compile(self, target, src):
        base_proxy = self.get_base_options_for_target(target)
        compiler = get_compiler_for_source(target.compilers.values(), src)
        commands = compiler.compiler_args()
        # Compiler args for compiling this target
        commands += compilers.get_base_compile_args(base_proxy, compiler)
        if isinstance(src, File):
            if src.is_built:
                src_filename = os.path.join(src.subdir, src.fname)
            else:
                src_filename = src.fname
        elif os.path.isabs(src):
            src_filename = os.path.basename(src)
        else:
            src_filename = src
        obj_basename = self.canonicalize_filename(src_filename)
        rel_obj = os.path.join(self.get_target_private_dir(target), obj_basename)
        rel_obj += '.' + self.environment.machines[target.for_machine].get_object_suffix()
        commands += self.get_compile_debugfile_args(compiler, target, rel_obj)
        if isinstance(src, File) and src.is_built:
            rel_src = src.fname
        elif isinstance(src, File):
            rel_src = src.rel_to_builddir(self.build_to_src)
        else:
            raise InvalidArguments('Invalid source type: {!r}'.format(src))
        # Write the Ninja build command
        compiler_name = self.get_compiler_rule_name('llvm_ir', compiler.for_machine)
        element = NinjaBuildElement(self.all_outputs, rel_obj, compiler_name, rel_src)
        element.add_item('ARGS', commands)
        self.add_build(element)
        return rel_obj

    def get_source_dir_include_args(self, target, compiler):
        curdir = target.get_subdir()
        tmppath = os.path.normpath(os.path.join(self.build_to_src, curdir))
        return compiler.get_include_args(tmppath, False)

    def get_build_dir_include_args(self, target, compiler):
        curdir = target.get_subdir()
        if curdir == '':
            curdir = '.'
        return compiler.get_include_args(curdir, False)

    @lru_cache(maxsize=None)
    def get_normpath_target(self, source) -> str:
        return os.path.normpath(source)

    def get_custom_target_dir_include_args(self, target, compiler):
        custom_target_include_dirs = []
        for i in target.get_generated_sources():
            # Generator output goes into the target private dir which is
            # already in the include paths list. Only custom targets have their
            # own target build dir.
            if not isinstance(i, (build.CustomTarget, build.CustomTargetIndex)):
                continue
            idir = self.get_normpath_target(self.get_target_dir(i))
            if not idir:
                idir = '.'
            if idir not in custom_target_include_dirs:
                custom_target_include_dirs.append(idir)
        incs = []
        for i in custom_target_include_dirs:
            incs += compiler.get_include_args(i, False)
        return incs

    @lru_cache(maxsize=None)
    def generate_inc_dir(self, compiler, d, basedir, is_system):
        # Avoid superfluous '/.' at the end of paths when d is '.'
        if d not in ('', '.'):
            expdir = os.path.normpath(os.path.join(basedir, d))
        else:
            expdir = basedir
        srctreedir = os.path.normpath(os.path.join(self.build_to_src, expdir))
        sargs = compiler.get_include_args(srctreedir, is_system)
        # There may be include dirs where a build directory has not been
        # created for some source dir. For example if someone does this:
        #
        # inc = include_directories('foo/bar/baz')
        #
        # But never subdir()s into the actual dir.
        if os.path.isdir(os.path.join(self.environment.get_build_dir(), expdir)):
            bargs = compiler.get_include_args(expdir, is_system)
        else:
            bargs = []
        return (sargs, bargs)

    @lru_cache(maxsize=None)
    def _generate_single_compile(self, target, compiler, is_generated=False):
        base_proxy = self.get_base_options_for_target(target)
        # Create an empty commands list, and start adding arguments from
        # various sources in the order in which they must override each other
        commands = compiler.compiler_args()
        # Start with symbol visibility.
        commands += compiler.gnu_symbol_visibility_args(target.gnu_symbol_visibility)
        # Add compiler args for compiling this target derived from 'base' build
        # options passed on the command-line, in default_options, etc.
        # These have the lowest priority.
        commands += compilers.get_base_compile_args(base_proxy,
                                                    compiler)
        # The code generated by valac is usually crap and has tons of unused
        # variables and such, so disable warnings for Vala C sources.
        no_warn_args = (is_generated == Language.VALA)
        # Add compiler args and include paths from several sources; defaults,
        # build options, external dependencies, etc.
        commands += self.generate_basic_compiler_args(target, compiler, no_warn_args)
        # Add custom target dirs as includes automatically, but before
        # target-specific include directories.
        # XXX: Not sure if anyone actually uses this? It can cause problems in
        # situations which increase the likelihood for a header name collision,
        # such as in subprojects.
        commands += self.get_custom_target_dir_include_args(target, compiler)
        # Add include dirs from the `include_directories:` kwarg on the target
        # and from `include_directories:` of internal deps of the target.
        #
        # Target include dirs should override internal deps include dirs.
        # This is handled in BuildTarget.process_kwargs()
        #
        # Include dirs from internal deps should override include dirs from
        # external deps and must maintain the order in which they are specified.
        # Hence, we must reverse the list so that the order is preserved.
        for i in reversed(target.get_include_dirs()):
            basedir = i.get_curdir()
            # We should iterate include dirs in reversed orders because
            # -Ipath will add to begin of array. And without reverse
            # flags will be added in reversed order.
            for d in reversed(i.get_incdirs()):
                # Add source subdir first so that the build subdir overrides it
                (compile_obj, includeargs) = self.generate_inc_dir(compiler, d, basedir, i.is_system)
                commands += compile_obj
                commands += includeargs
            for d in i.get_extra_build_dirs():
                commands += compiler.get_include_args(d, i.is_system)
        # Add per-target compile args, f.ex, `c_args : ['-DFOO']`. We set these
        # near the end since these are supposed to override everything else.
        commands += self.escape_extra_args(compiler,
                                           target.get_extra_args(compiler.get_language()))

        # D specific additional flags
        if compiler.language == Language.D:
            commands += compiler.get_feature_args(target.d_features, self.build_to_src)

        # Add source dir and build dir. Project-specific and target-specific
        # include paths must override per-target compile args, include paths
        # from external dependencies, internal dependencies, and from
        # per-target `include_directories:`
        #
        # We prefer headers in the build dir over the source dir since, for
        # instance, the user might have an srcdir == builddir Autotools build
        # in their source tree. Many projects that are moving to Meson have
        # both Meson and Autotools in parallel as part of the transition.
        if target.implicit_include_directories:
            commands += self.get_source_dir_include_args(target, compiler)
        if target.implicit_include_directories:
            commands += self.get_build_dir_include_args(target, compiler)
        # Finally add the private dir for the target to the include path. This
        # must override everything else and must be the final path added.
        commands += compiler.get_include_args(self.get_target_private_dir(target), False)
        return commands

    def generate_single_compile(self, target, src, is_generated=False, header_deps=None, order_deps=None):
        """
        Compiles C/C++, ObjC/ObjC++, Fortran, and D sources
        """
        header_deps = header_deps if header_deps is not None else []
        order_deps = order_deps if order_deps is not None else []

        if isinstance(src, str) and src.endswith('.h'):
            raise AssertionError('BUG: sources should not contain headers {!r}'.format(src))

        compiler = get_compiler_for_source(target.compilers.values(), src)
        commands = self._generate_single_compile(target, compiler, is_generated)
        commands = commands.compiler.compiler_args(commands)

        # Create introspection information
        if is_generated is False:
            self.create_target_source_introspection(target, compiler, commands, [src], [])
        else:
            self.create_target_source_introspection(target, compiler, commands, [], [src])

        build_dir = self.environment.get_build_dir()
        if isinstance(src, File):
            rel_src = src.rel_to_builddir(self.build_to_src)
            if os.path.isabs(rel_src):
                # Source files may not be from the source directory if they originate in source-only libraries,
                # so we can't assert that the absolute path is anywhere in particular.
                if src.is_built:
                    assert rel_src.startswith(build_dir)
                    rel_src = rel_src[len(build_dir) + 1:]
        elif is_generated:
            raise AssertionError('BUG: broken generated source file handling for {!r}'.format(src))
        else:
            raise InvalidArguments('Invalid source type: {!r}'.format(src))
        obj_basename = self.object_filename_from_source(target, src)
        rel_obj = os.path.join(self.get_target_private_dir(target), obj_basename)
        dep_file = compiler.depfile_for_object(rel_obj)

        # Add MSVC debug file generation compile flags: /Fd /FS
        commands += self.get_compile_debugfile_args(compiler, target, rel_obj)

        # PCH handling
        if self.environment.coredata.base_options.get('b_pch', False):
            commands += self.get_pch_include_args(compiler, target)
            pchlist = target.get_pch(compiler.language)
        else:
            pchlist = []
        if not pchlist:
            pch_dep = []
        elif compiler.id == 'intel':
            pch_dep = []
        else:
            arr = []
            i = os.path.join(self.get_target_private_dir(target), compiler.get_pch_name(pchlist[0]))
            arr.append(i)
            pch_dep = arr

        compiler_name = self.compiler_to_rule_name(compiler)
        extra_deps = []
        if compiler.get_language() == Language.FORTRAN:
            # Can't read source file to scan for deps if it's generated later
            # at build-time. Skip scanning for deps, and just set the module
            # outdir argument instead.
            # https://github.com/mesonbuild/meson/issues/1348
            if not is_generated:
                abs_src = Path(build_dir) / rel_src
                extra_deps += self.get_fortran_deps(compiler, abs_src, target)
            # Dependency hack. Remove once multiple outputs in Ninja is fixed:
            # https://groups.google.com/forum/#!topic/ninja-build/j-2RfBIOd_8
            for modname, srcfile in self.fortran_deps[target.get_basename()].items():
                modfile = os.path.join(self.get_target_private_dir(target),
                                       compiler.module_name_to_filename(modname))

                if srcfile == src:
                    crstr = self.get_rule_suffix(target.for_machine)
                    depelem = NinjaBuildElement(self.all_outputs, modfile, 'FORTRAN_DEP_HACK' + crstr, rel_obj)
                    self.add_build(depelem)
            commands += compiler.get_module_outdir_args(self.get_target_private_dir(target))

        element = NinjaBuildElement(self.all_outputs, rel_obj, compiler_name, rel_src)
        self.add_header_deps(target, element, header_deps)
        for d in extra_deps:
            element.add_dep(d)
        for d in order_deps:
            if isinstance(d, File):
                d = d.rel_to_builddir(self.build_to_src)
            elif not self.has_dir_part(d):
                d = os.path.join(self.get_target_private_dir(target), d)
            element.add_orderdep(d)
        element.add_dep(pch_dep)
        for i in self.get_fortran_orderdeps(target, compiler):
            element.add_orderdep(i)
        element.add_item('DEPFILE', dep_file)
        element.add_item('ARGS', commands)
        self.add_build(element)
        return rel_obj

    def add_header_deps(self, target, ninja_element, header_deps):
        for d in header_deps:
            if isinstance(d, File):
                d = d.rel_to_builddir(self.build_to_src)
            elif not self.has_dir_part(d):
                d = os.path.join(self.get_target_private_dir(target), d)
            ninja_element.add_dep(d)

    def has_dir_part(self, fname):
        # FIXME FIXME: The usage of this is a terrible and unreliable hack
        if isinstance(fname, File):
            return fname.subdir != ''
        return has_path_sep(fname)

    # Fortran is a bit weird (again). When you link against a library, just compiling a source file
    # requires the mod files that are output when single files are built. To do this right we would need to
    # scan all inputs and write out explicit deps for each file. That is stoo slow and too much effort so
    # instead just have an ordered dependency on the library. This ensures all required mod files are created.
    # The real deps are then detected via dep file generation from the compiler. This breaks on compilers that
    # produce incorrect dep files but such is life.
    def get_fortran_orderdeps(self, target, compiler):
        if compiler.language != Language.FORTRAN:
            return []
        return [os.path.join(self.get_target_dir(lt), lt.get_filename()) for lt in target.link_targets]

    def generate_msvc_pch_command(self, target, compiler, pch):
        header = pch[0]
        pchname = compiler.get_pch_name(header)
        dst = os.path.join(self.get_target_private_dir(target), pchname)

        commands = []
        commands += self.generate_basic_compiler_args(target, compiler)

        if len(pch) == 1:
            # Auto generate PCH.
            source = self.create_msvc_pch_implementation(target, compiler.get_language(), pch[0])
            pch_header_dir = os.path.dirname(os.path.join(self.build_to_src, target.get_source_subdir(), header))
            commands += compiler.get_include_args(pch_header_dir, False)
        else:
            source = os.path.join(self.build_to_src, target.get_source_subdir(), pch[1])

        just_name = os.path.basename(header)
        (objname, pch_args) = compiler.gen_pch_args(just_name, source, dst)
        commands += pch_args
        commands += self._generate_single_compile(target, compiler)
        commands += self.get_compile_debugfile_args(compiler, target, objname)
        dep = dst + '.' + compiler.get_depfile_suffix()
        return commands, dep, dst, [objname], source

    def generate_gcc_pch_command(self, target, compiler, pch):
        commands = self._generate_single_compile(target, compiler)
        if pch.split('.')[-1] == 'h' and compiler.language == Language.CPP:
            # Explicitly compile pch headers as C++. If Clang is invoked in C++ mode, it actually warns if
            # this option is not set, and for gcc it also makes sense to use it.
            commands += ['-x', 'c++-header']
        dst = os.path.join(self.get_target_private_dir(target),
                           os.path.basename(pch) + '.' + compiler.get_pch_suffix())
        dep = dst + '.' + compiler.get_depfile_suffix()
        return commands, dep, dst, []  # Gcc does not create an object file during pch generation.

    def generate_pch(self, target, header_deps=None):
        header_deps = header_deps if header_deps is not None else []
        pch_objects = []
        for lang in [Language.C, Language.CPP]:
            pch = target.get_pch(lang)
            if not pch:
                continue
            if not has_path_sep(pch[0]) or not has_path_sep(pch[-1]):
                msg = 'Precompiled header of {!r} must not be in the same ' \
                      'directory as source, please put it in a subdirectory.' \
                      ''.format(target.get_basename())
                raise InvalidArguments(msg)
            compiler = target.compilers[lang]
            if isinstance(compiler, VisualStudioLikeCompiler):
                (commands, dep, dst, objs, src) = self.generate_msvc_pch_command(target, compiler, pch)
                extradep = os.path.join(self.build_to_src, target.get_source_subdir(), pch[0])
            elif compiler.id == 'intel':
                # Intel generates on target generation
                continue
            else:
                src = os.path.join(self.build_to_src, target.get_source_subdir(), pch[0])
                (commands, dep, dst, objs) = self.generate_gcc_pch_command(target, compiler, pch[0])
                extradep = None
            pch_objects += objs
            rulename = self.compiler_to_pch_rule_name(compiler)
            elem = NinjaBuildElement(self.all_outputs, dst, rulename, src)
            if extradep is not None:
                elem.add_dep(extradep)
            self.add_header_deps(target, elem, header_deps)
            elem.add_item('ARGS', commands)
            elem.add_item('DEPFILE', dep)
            self.add_build(elem)
        return pch_objects

    def get_target_shsym_filename(self, target):
        # Always name the .symbols file after the primary build output because it always exists
        targetdir = self.get_target_private_dir(target)
        return os.path.join(targetdir, target.get_filename() + '.symbols')

    def generate_shsym(self, target):
        target_file = self.get_target_filename(target)
        symname = self.get_target_shsym_filename(target)
        elem = NinjaBuildElement(self.all_outputs, symname, 'SHSYM', target_file)
        # The library we will actually link to, which is an import library on Windows (not the DLL)
        elem.add_item('IMPLIB', self.get_target_filename_for_linking(target))
        if self.environment.is_cross_build():
            elem.add_item('CROSS', '--cross-host=' + self.environment.machines[target.for_machine].system)
        self.add_build(elem)

    def get_cross_stdlib_link_args(self, target, linker):
        if isinstance(target, build.StaticLibrary) or \
           self.environment.machines.matches_build_machine(target.for_machine):
            return []
        if not self.environment.properties.host.has_stdlib(linker.language):
            return []
        return linker.get_no_stdlib_link_args()

    def get_import_filename(self, target):
        return os.path.join(self.get_target_dir(target), target.import_filename)

    def get_target_type_link_args(self, target, linker):
        commands = []
        if isinstance(target, build.Executable):
            # Currently only used with the Swift compiler to add '-emit-executable'
            commands += linker.get_std_exe_link_args()
            # If export_dynamic, add the appropriate linker arguments
            if target.export_dynamic:
                commands += linker.gen_export_dynamic_link_args(self.environment)
            # If implib, and that's significant on this platform (i.e. Windows using either GCC or Visual Studio)
            if target.import_filename:
                commands += linker.gen_import_library_args(self.get_import_filename(target))
            if target.pie:
                commands += linker.get_pie_link_args()
        elif isinstance(target, build.SharedLibrary):
            if isinstance(target, build.SharedModule):
                options = self.environment.coredata.base_options
                commands += linker.get_std_shared_module_link_args(options)
            else:
                commands += linker.get_std_shared_lib_link_args()
            # All shared libraries are PIC
            commands += linker.get_pic_args()
            # Add -Wl,-soname arguments on Linux, -install_name on OS X
            commands += linker.get_soname_args(
                self.environment, target.prefix, target.name, target.suffix,
                target.soversion, target.darwin_versions,
                isinstance(target, build.SharedModule))
            # This is only visited when building for Windows using either GCC or Visual Studio
            if target.vs_module_defs and hasattr(linker, 'gen_vs_module_defs_args'):
                commands += linker.gen_vs_module_defs_args(target.vs_module_defs.rel_to_builddir(self.build_to_src))
            # This is only visited when building for Windows using either GCC or Visual Studio
            if target.import_filename:
                commands += linker.gen_import_library_args(self.get_import_filename(target))
        elif isinstance(target, build.StaticLibrary):
            commands += linker.get_std_link_args()
        else:
            raise RuntimeError('Unknown build target type.')
        return commands

    def get_target_type_link_args_post_dependencies(self, target, linker):
        commands = []
        if isinstance(target, build.Executable):
            # If gui_app is significant on this platform, add the appropriate linker arguments.
            # Unfortunately this can't be done in get_target_type_link_args, because some misguided
            # libraries (such as SDL2) add -mwindows to their link flags.
            commands += linker.get_gui_app_args(target.gui_app)
        return commands

    def get_link_whole_args(self, linker, target):
        target_args = self.build_target_link_arguments(linker, target.link_whole_targets)
        return linker.get_link_whole_for(target_args) if len(target_args) else []

    @lru_cache(maxsize=None)
    def guess_library_absolute_path(self, linker, libname, search_dirs, patterns):
        for d in search_dirs:
            for p in patterns:
                trial = CCompiler._get_trials_from_pattern(p, d, libname)
                if not trial:
                    continue
                trial = CCompiler._get_file_from_list(self.environment, trial)
                if not trial:
                    continue
                # Return the first result
                return trial

    def guess_external_link_dependencies(self, linker, target, commands, internal):
        # Ideally the linker would generate dependency information that could be used.
        # But that has 2 problems:
        # * currently ld can not create dependency information in a way that ninja can use:
        #   https://sourceware.org/bugzilla/show_bug.cgi?id=22843
        # * Meson optimizes libraries from the same build using the symbol extractor.
        #   Just letting ninja use ld generated dependencies would undo this optimization.
        search_dirs = OrderedSet()
        libs = OrderedSet()
        absolute_libs = []

        build_dir = self.environment.get_build_dir()
        # the following loop sometimes consumes two items from command in one pass
        it = iter(linker.native_args_to_unix(commands))
        for item in it:
            if item in internal and not item.startswith('-'):
                continue

            if item.startswith('-L'):
                if len(item) > 2:
                    path = item[2:]
                else:
                    try:
                        path = next(it)
                    except StopIteration:
                        mlog.warning("Generated linker command has -L argument without following path")
                        break
                if not os.path.isabs(path):
                    path = os.path.join(build_dir, path)
                search_dirs.add(path)
            elif item.startswith('-l'):
                if len(item) > 2:
                    lib = item[2:]
                else:
                    try:
                        lib = next(it)
                    except StopIteration:
                        mlog.warning("Generated linker command has '-l' argument without following library name")
                        break
                libs.add(lib)
            elif os.path.isabs(item) and self.environment.is_library(item) and os.path.isfile(item):
                absolute_libs.append(item)

        guessed_dependencies = []
        # TODO The get_library_naming requirement currently excludes link targets that use d or fortran as their main linker
        if hasattr(linker, 'get_library_naming'):
            search_dirs = tuple(search_dirs) + tuple(linker.get_library_dirs(self.environment))
            static_patterns = linker.get_library_naming(self.environment, LibType.STATIC, strict=True)
            shared_patterns = linker.get_library_naming(self.environment, LibType.SHARED, strict=True)
            for libname in libs:
                # be conservative and record most likely shared and static resolution, because we don't know exactly
                # which one the linker will prefer
                staticlibs = self.guess_library_absolute_path(linker, libname,
                                                              search_dirs, static_patterns)
                sharedlibs = self.guess_library_absolute_path(linker, libname,
                                                              search_dirs, shared_patterns)
                if staticlibs:
                    guessed_dependencies.append(staticlibs.resolve().as_posix())
                if sharedlibs:
                    guessed_dependencies.append(sharedlibs.resolve().as_posix())

        return guessed_dependencies + absolute_libs

    def generate_link(self, target, outname, obj_list, linker, extra_args=None, stdlib_args=None):
        extra_args = extra_args if extra_args is not None else []
        stdlib_args = stdlib_args if stdlib_args is not None else []
        implicit_outs = []
        if isinstance(target, build.StaticLibrary):
            linker_base = 'STATIC'
        else:
            linker_base = linker.get_language().get_lower_case_name() # Fixme.
        if isinstance(target, build.SharedLibrary):
            self.generate_shsym(target)
        crstr = self.get_rule_suffix(target.for_machine)
        linker_rule = linker_base + '_LINKER' + crstr
        # Create an empty commands list, and start adding link arguments from
        # various sources in the order in which they must override each other
        # starting from hard-coded defaults followed by build options and so on.
        #
        # Once all the linker options have been passed, we will start passing
        # libraries and library paths from internal and external sources.
        commands = linker.compiler_args()
        # First, the trivial ones that are impossible to override.
        #
        # Add linker args for linking this target derived from 'base' build
        # options passed on the command-line, in default_options, etc.
        # These have the lowest priority.
        if isinstance(target, build.StaticLibrary):
            commands += linker.get_base_link_args(self.get_base_options_for_target(target))
        else:
            commands += compilers.get_base_link_args(self.get_base_options_for_target(target),
                                                     linker,
                                                     isinstance(target, build.SharedModule))
        # Add -nostdlib if needed; can't be overridden
        commands += self.get_cross_stdlib_link_args(target, linker)
        # Add things like /NOLOGO; usually can't be overridden
        commands += linker.get_linker_always_args()
        # Add buildtype linker args: optimization level, etc.
        commands += linker.get_buildtype_linker_args(self.get_option_for_target('buildtype', target))
        # Add /DEBUG and the pdb filename when using MSVC
        if self.get_option_for_target('debug', target):
            commands += self.get_link_debugfile_args(linker, target, outname)
            debugfile = self.get_link_debugfile_name(linker, target, outname)
            if debugfile is not None:
                implicit_outs += [debugfile]
        # Add link args specific to this BuildTarget type, such as soname args,
        # PIC, import library generation, etc.
        commands += self.get_target_type_link_args(target, linker)
        # Archives that are copied wholesale in the result. Must be before any
        # other link targets so missing symbols from whole archives are found in those.
        if not isinstance(target, build.StaticLibrary):
            commands += self.get_link_whole_args(linker, target)

        if not isinstance(target, build.StaticLibrary):
            # Add link args added using add_project_link_arguments()
            commands += self.build.get_project_link_args(linker, target.subproject, target.for_machine)
            # Add link args added using add_global_link_arguments()
            # These override per-project link arguments
            commands += self.build.get_global_link_args(linker, target.for_machine)
            # Link args added from the env: LDFLAGS. We want these to override
            # all the defaults but not the per-target link args.
            commands += self.environment.coredata.get_external_link_args(target.for_machine, linker.get_language())

        # Now we will add libraries and library paths from various sources

        # Add link args to link to all internal libraries (link_with:) and
        # internal dependencies needed by this target.
        if linker_base == 'STATIC':
            # Link arguments of static libraries are not put in the command
            # line of the library. They are instead appended to the command
            # line where the static library is used.
            dependencies = []
        else:
            dependencies = target.get_dependencies()
        internal = self.build_target_link_arguments(linker, dependencies)
        commands += internal
        # Only non-static built targets need link args and link dependencies
        if not isinstance(target, build.StaticLibrary):
            # For 'automagic' deps: Boost and GTest. Also dependency('threads').
            # pkg-config puts the thread flags itself via `Cflags:`

            commands += linker.get_target_link_args(target)
            # External deps must be last because target link libraries may depend on them.
            for dep in target.get_external_deps():
                # Extend without reordering or de-dup to preserve `-L -l` sets
                # https://github.com/mesonbuild/meson/issues/1718
                commands.extend_preserving_lflags(linker.get_dependency_link_args(dep))
            for d in target.get_dependencies():
                if isinstance(d, build.StaticLibrary):
                    for dep in d.get_external_deps():
                        commands.extend_preserving_lflags(linker.get_dependency_link_args(dep))

        # Add link args specific to this BuildTarget type that must not be overridden by dependencies
        commands += self.get_target_type_link_args_post_dependencies(target, linker)

        # Add link args for c_* or cpp_* build options. Currently this only
        # adds c_winlibs and cpp_winlibs when building for Windows. This needs
        # to be after all internal and external libraries so that unresolved
        # symbols from those can be found here. This is needed when the
        # *_winlibs that we want to link to are static mingw64 libraries.
        if hasattr(linker, 'get_language'):
            # The static linker doesn't know what language it is building, so we
            # don't know what option. Fortunately, it doesn't care to see the
            # language-specific options either.
            #
            # We shouldn't check whether we are making a static library, because
            # in the LTO case we do use a real compiler here.
            commands += linker.get_option_link_args(self.environment.coredata.compiler_options[target.for_machine][linker.get_language()])

        dep_targets = []
        dep_targets.extend(self.guess_external_link_dependencies(linker, target, commands, internal))

        # Set runtime-paths so we can run executables without needing to set
        # LD_LIBRARY_PATH, etc in the environment. Doesn't work on Windows.
        if has_path_sep(target.name):
            # Target names really should not have slashes in them, but
            # unfortunately we did not check for that and some downstream projects
            # now have them. Once slashes are forbidden, remove this bit.
            target_slashname_workaround_dir = os.path.join(
                os.path.dirname(target.name),
                self.get_target_dir(target))
        else:
            target_slashname_workaround_dir = self.get_target_dir(target)
        (rpath_args, target.rpath_dirs_to_remove) = \
                    linker.build_rpath_args(self.environment,
                                            self.environment.get_build_dir(),
                                            target_slashname_workaround_dir,
                                            self.determine_rpath_dirs(target),
                                            target.build_rpath,
                                            target.install_rpath)
        commands += rpath_args
        # Add libraries generated by custom targets
        custom_target_libraries = self.get_custom_target_provided_libraries(target)
        commands += extra_args
        commands += custom_target_libraries
        commands += stdlib_args # Standard library arguments go last, because they never depend on anything.
        dep_targets.extend([self.get_dependency_filename(t) for t in dependencies])
        dep_targets.extend([self.get_dependency_filename(t)
                            for t in target.link_depends])
        elem = NinjaBuildElement(self.all_outputs, outname, linker_rule, obj_list, implicit_outs=implicit_outs)
        elem.add_dep(dep_targets + custom_target_libraries)
        elem.add_item('LINK_ARGS', commands)
        return elem

    def get_dependency_filename(self, t):
        if isinstance(t, build.SharedLibrary):
            return self.get_target_shsym_filename(t)
        elif isinstance(t, mesonlib.File):
            if t.is_built:
                return t.relative_name()
            else:
                return t.absolute_path(self.environment.get_source_dir(),
                                       self.environment.get_build_dir())
        return self.get_target_filename(t)

    def generate_shlib_aliases(self, target, outdir):
        aliases = target.get_aliases()
        for alias, to in aliases.items():
            aliasfile = os.path.join(self.environment.get_build_dir(), outdir, alias)
            try:
                os.remove(aliasfile)
            except Exception:
                pass
            try:
                os.symlink(to, aliasfile)
            except NotImplementedError:
                mlog.debug("Library versioning disabled because symlinks are not supported.")
            except OSError:
                mlog.debug("Library versioning disabled because we do not have symlink creation privileges.")

    def generate_custom_target_clean(self, trees):
        e = NinjaBuildElement(self.all_outputs, 'meson-clean-ctlist', 'CUSTOM_COMMAND', 'PHONY')
        d = CleanTrees(self.environment.get_build_dir(), trees)
        d_file = os.path.join(self.environment.get_scratch_dir(), 'cleantrees.dat')
        e.add_item('COMMAND', self.environment.get_build_command() + ['--internal', 'cleantrees', d_file])
        e.add_item('description', 'Cleaning custom target directories')
        self.add_build(e)
        # Alias that runs the target defined above
        self.create_target_alias('meson-clean-ctlist')
        # Write out the data file passed to the script
        with open(d_file, 'wb') as ofile:
            pickle.dump(d, ofile)
        return 'clean-ctlist'

    def generate_gcov_clean(self):
        gcno_elem = NinjaBuildElement(self.all_outputs, 'meson-clean-gcno', 'CUSTOM_COMMAND', 'PHONY')
        gcno_elem.add_item('COMMAND', mesonlib.meson_command + ['--internal', 'delwithsuffix', '.', 'gcno'])
        gcno_elem.add_item('description', 'Deleting gcno files')
        self.add_build(gcno_elem)
        # Alias that runs the target defined above
        self.create_target_alias('meson-clean-gcno')

        gcda_elem = NinjaBuildElement(self.all_outputs, 'meson-clean-gcda', 'CUSTOM_COMMAND', 'PHONY')
        gcda_elem.add_item('COMMAND', mesonlib.meson_command + ['--internal', 'delwithsuffix', '.', 'gcda'])
        gcda_elem.add_item('description', 'Deleting gcda files')
        self.add_build(gcda_elem)
        # Alias that runs the target defined above
        self.create_target_alias('meson-clean-gcda')

    def get_user_option_args(self):
        cmds = []
        for (k, v) in self.environment.coredata.user_options.items():
            cmds.append('-D' + k + '=' + (v.value if isinstance(v.value, str) else str(v.value).lower()))
        # The order of these arguments must be the same between runs of Meson
        # to ensure reproducible output. The order we pass them shouldn't
        # affect behavior in any other way.
        return sorted(cmds)

    def generate_dist(self):
        elem = NinjaBuildElement(self.all_outputs, 'meson-dist', 'CUSTOM_COMMAND', 'PHONY')
        elem.add_item('DESC', 'Creating source packages')
        elem.add_item('COMMAND', self.environment.get_build_command() + ['dist'])
        elem.add_item('pool', 'console')
        self.add_build(elem)
        # Alias that runs the target defined above
        self.create_target_alias('meson-dist')

    def generate_scanbuild(self):
        if not environment.detect_scanbuild():
            return
        if ('', 'scan-build') in self.build.run_target_names:
            return
        cmd = self.environment.get_build_command() + \
            ['--internal', 'scanbuild', self.environment.source_dir, self.environment.build_dir] + \
            self.environment.get_build_command() + self.get_user_option_args()
        elem = NinjaBuildElement(self.all_outputs, 'meson-scan-build', 'CUSTOM_COMMAND', 'PHONY')
        elem.add_item('COMMAND', cmd)
        elem.add_item('pool', 'console')
        self.add_build(elem)
        # Alias that runs the target defined above
        self.create_target_alias('meson-scan-build')

    def generate_clangtool(self, name):
        target_name = 'clang-' + name
        if not os.path.exists(os.path.join(self.environment.source_dir, '.clang-' + name)) and \
                not os.path.exists(os.path.join(self.environment.source_dir, '_clang-' + name)):
            return
        if target_name in self.all_outputs:
            return
        if ('', target_name) in self.build.run_target_names:
            return
        cmd = self.environment.get_build_command() + \
            ['--internal', 'clang' + name, self.environment.source_dir, self.environment.build_dir]
        elem = NinjaBuildElement(self.all_outputs, 'meson-' + target_name, 'CUSTOM_COMMAND', 'PHONY')
        elem.add_item('COMMAND', cmd)
        elem.add_item('pool', 'console')
        self.add_build(elem)
        self.create_target_alias('meson-' + target_name)

    def generate_clangformat(self):
        if not environment.detect_clangformat():
            return
        self.generate_clangtool('format')

    def generate_clangtidy(self):
        import shutil
        if not shutil.which('clang-tidy'):
            return
        self.generate_clangtool('tidy')

    def generate_tags(self, tool, target_name):
        import shutil
        if not shutil.which(tool):
            return
        if ('', target_name) in self.build.run_target_names:
            return
        if target_name in self.all_outputs:
            return
        cmd = self.environment.get_build_command() + \
            ['--internal', 'tags', tool, self.environment.source_dir]
        elem = NinjaBuildElement(self.all_outputs, 'meson-' + target_name, 'CUSTOM_COMMAND', 'PHONY')
        elem.add_item('COMMAND', cmd)
        elem.add_item('pool', 'console')
        self.add_build(elem)
        # Alias that runs the target defined above
        self.create_target_alias('meson-' + target_name)

    # For things like scan-build and other helper tools we might have.
    def generate_utils(self):
        self.generate_scanbuild()
        self.generate_clangformat()
        self.generate_clangtidy()
        self.generate_tags('etags', 'TAGS')
        self.generate_tags('ctags', 'ctags')
        self.generate_tags('cscope', 'cscope')
        cmd = self.environment.get_build_command() + ['--internal', 'uninstall']
        elem = NinjaBuildElement(self.all_outputs, 'meson-uninstall', 'CUSTOM_COMMAND', 'PHONY')
        elem.add_item('COMMAND', cmd)
        elem.add_item('pool', 'console')
        self.add_build(elem)
        # Alias that runs the target defined above
        self.create_target_alias('meson-uninstall')

    def generate_ending(self):
        targetlist = []
        for t in self.get_build_by_default_targets().values():
            # Add the first output of each target to the 'all' target so that
            # they are all built
            targetlist.append(os.path.join(self.get_target_dir(t), t.get_outputs()[0]))

        elem = NinjaBuildElement(self.all_outputs, 'all', 'phony', targetlist)
        self.add_build(elem)

        elem = NinjaBuildElement(self.all_outputs, 'meson-clean', 'CUSTOM_COMMAND', 'PHONY')
        elem.add_item('COMMAND', [self.ninja_command, '-t', 'clean'])
        elem.add_item('description', 'Cleaning')
        # Alias that runs the above-defined meson-clean target
        self.create_target_alias('meson-clean')

        # If we have custom targets in this project, add all their outputs to
        # the list that is passed to the `cleantrees.py` script. The script
        # will manually delete all custom_target outputs that are directories
        # instead of files. This is needed because on platforms other than
        # Windows, Ninja only deletes directories while cleaning if they are
        # empty. https://github.com/mesonbuild/meson/issues/1220
        ctlist = []
        for t in self.build.get_targets().values():
            if isinstance(t, build.CustomTarget):
                # Create a list of all custom target outputs
                for o in t.get_outputs():
                    ctlist.append(os.path.join(self.get_target_dir(t), o))
        if ctlist:
            elem.add_dep(self.generate_custom_target_clean(ctlist))

        if 'b_coverage' in self.environment.coredata.base_options and \
           self.environment.coredata.base_options['b_coverage'].value:
            self.generate_gcov_clean()
            elem.add_dep('clean-gcda')
            elem.add_dep('clean-gcno')
        self.add_build(elem)

        deps = self.get_regen_filelist()
        elem = NinjaBuildElement(self.all_outputs, 'build.ninja', 'REGENERATE_BUILD', deps)
        elem.add_item('pool', 'console')
        self.add_build(elem)

        elem = NinjaBuildElement(self.all_outputs, 'reconfigure', 'REGENERATE_BUILD', 'PHONY')
        elem.add_item('pool', 'console')
        self.add_build(elem)

        elem = NinjaBuildElement(self.all_outputs, deps, 'phony', '')
        self.add_build(elem)

    def get_introspection_data(self, target_id, target):
        if target_id not in self.introspection_data or len(self.introspection_data[target_id]) == 0:
            return super().get_introspection_data(target_id, target)

        result = []
        for i in self.introspection_data[target_id].values():
            result += [i]
        return result

def load(build_dir):
    filename = os.path.join(build_dir, 'meson-private', 'install.dat')
    with open(filename, 'rb') as f:
        obj = pickle.load(f)
    return obj


def _scan_fortran_file_deps(src: Path, srcdir: Path, dirname: Path, tdeps, compiler) -> T.List[str]:
    """
    scan a Fortran file for dependencies. Needs to be distinct from target
    to allow for recursion induced by `include` statements.er

    It makes a number of assumptions, including

    * `use`, `module`, `submodule` name is not on a continuation line

    Regex
    -----

    * `incre` works for `#include "foo.f90"` and `include "foo.f90"`
    * `usere` works for legacy and Fortran 2003 `use` statements
    * `submodre` is for Fortran >= 2008 `submodule`
    """

    incre = re.compile(FORTRAN_INCLUDE_PAT, re.IGNORECASE)
    usere = re.compile(FORTRAN_USE_PAT, re.IGNORECASE)
    submodre = re.compile(FORTRAN_SUBMOD_PAT, re.IGNORECASE)

    mod_files = []
    src = Path(src)
    with src.open(encoding='ascii', errors='ignore') as f:
        for line in f:
            # included files
            incmatch = incre.match(line)
            if incmatch is not None:
                incfile = srcdir / incmatch.group(1)
                if incfile.suffix.lower()[1:] in compiler.file_suffixes:
                    mod_files.extend(_scan_fortran_file_deps(incfile, srcdir, dirname, tdeps, compiler))
            # modules
            usematch = usere.match(line)
            if usematch is not None:
                usename = usematch.group(1).lower()
                if usename == 'intrinsic':  # this keeps the regex simpler
                    continue
                if usename not in tdeps:
                    # The module is not provided by any source file. This
                    # is due to:
                    #   a) missing file/typo/etc
                    #   b) using a module provided by the compiler, such as
                    #      OpenMP
                    # There's no easy way to tell which is which (that I
                    # know of) so just ignore this and go on. Ideally we
                    # would print a warning message to the user but this is
                    # a common occurrence, which would lead to lots of
                    # distracting noise.
                    continue
                srcfile = srcdir / tdeps[usename].fname  # type: Path
                if not srcfile.is_file():
                    if srcfile.name != src.name:  # generated source file
                        pass
                    else:  # subproject
                        continue
                elif srcfile.samefile(src):  # self-reference
                    continue

                mod_name = compiler.module_name_to_filename(usename)
                mod_files.append(str(dirname / mod_name))
            else:  # submodules
                submodmatch = submodre.match(line)
                if submodmatch is not None:
                    parents = submodmatch.group(1).lower().split(':')
                    assert len(parents) in (1, 2), (
                        'submodule ancestry must be specified as'
                        ' ancestor:parent but Meson found {}'.format(parents))

                    ancestor_child = '_'.join(parents)
                    if ancestor_child not in tdeps:
                        raise MesonException("submodule {} relies on ancestor module {} that was not found.".format(submodmatch.group(2).lower(), ancestor_child.split('_')[0]))
                    submodsrcfile = srcdir / tdeps[ancestor_child].fname  # type: Path
                    if not submodsrcfile.is_file():
                        if submodsrcfile.name != src.name:  # generated source file
                            pass
                        else:  # subproject
                            continue
                    elif submodsrcfile.samefile(src):  # self-reference
                        continue
                    mod_name = compiler.module_name_to_filename(ancestor_child)
                    mod_files.append(str(dirname / mod_name))
    return mod_files<|MERGE_RESOLUTION|>--- conflicted
+++ resolved
@@ -1204,11 +1204,7 @@
         compiler = target.compilers[Language.CS]
         rel_srcs = [os.path.normpath(s.rel_to_builddir(self.build_to_src)) for s in src_list]
         deps = []
-<<<<<<< HEAD
-        commands = CompilerArgs(compiler, target.extra_args.get(Language.CS, []))
-=======
-        commands = compiler.compiler_args(target.extra_args.get('cs', []))
->>>>>>> 70edf82c
+        commands = compiler.compiler_args(target.extra_args.get(Language.CS, []))
         commands += compiler.get_buildtype_args(buildtype)
         commands += compiler.get_optimization_args(self.get_option_for_target('optimization', target))
         commands += compiler.get_debug_args(self.get_option_for_target('debug', target))
@@ -1588,21 +1584,12 @@
         return PerMachine('_FOR_BUILD', '')[for_machine]
 
     @classmethod
-<<<<<<< HEAD
-    def get_compiler_rule_name(cls, lang: Language, for_machine: MachineChoice) -> str:
-        return '%s_COMPILER%s' % (lang.get_lower_case_name(), cls.get_rule_suffix(for_machine))
-
-    @classmethod
-    def get_pch_rule_name(cls, lang: Language, for_machine: MachineChoice) -> str:
-        return '%s_PCH%s' % (lang.get_lower_case_name(), cls.get_rule_suffix(for_machine))
-=======
     def get_compiler_rule_name(cls, lang: str, for_machine: MachineChoice) -> str:
-        return '{}_COMPILER{}'.format(lang, cls.get_rule_suffix(for_machine))
+        return '{}_COMPILER{}'.format(lang.get_lower_case_name(), cls.get_rule_suffix(for_machine))
 
     @classmethod
     def get_pch_rule_name(cls, lang: str, for_machine: MachineChoice) -> str:
-        return '{}_PCH{}'.format(lang, cls.get_rule_suffix(for_machine))
->>>>>>> 70edf82c
+        return '{}_PCH{}'.format(lang.get_lower_case_name(), cls.get_rule_suffix(for_machine))
 
     @classmethod
     def compiler_to_rule_name(cls, compiler: Compiler) -> str:
@@ -1796,11 +1783,7 @@
                         or langname == Language.RUST \
                         or langname == Language.CS:
                     continue
-<<<<<<< HEAD
-                rule = '%s_LINKER%s' % (langname.get_lower_case_name(), self.get_rule_suffix(for_machine))
-=======
-                rule = '{}_LINKER{}'.format(langname, self.get_rule_suffix(for_machine))
->>>>>>> 70edf82c
+                rule = '{}_LINKER{}'.format(langname.get_lower_case_name(), self.get_rule_suffix(for_machine))
                 command = compiler.get_linker_exelist()
                 args = ['$ARGS'] + NinjaCommandArg.list(compiler.get_linker_output_args('$out'), Quoting.none) + ['$in', '$LINK_ARGS']
                 description = 'Linking target $out'
