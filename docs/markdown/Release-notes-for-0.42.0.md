--- conflicted
+++ resolved
@@ -66,12 +66,12 @@
 is unstable, meaning its API is subject to change in later releases.
 It might also be removed altogether.
 
-<<<<<<< HEAD
+
 ## Import libraries for executables on Windows
 
 The new keyword `implib` to `executable()` allows generation of an import
 library for the executable.
-=======
+
 ## Added build_rpath keyword argument
 
 You can specify `build_rpath : '/foo/bar'` in build targets and the
@@ -82,4 +82,3 @@
 flag manually, e.g. via `link_args` to a target. This is not
 recommended because having multiple rpath causes them to stomp on each
 other. This warning will become a hard error in some future release.
->>>>>>> e82edc17
